const { ethers } = require("hardhat");
const { expect } = require("chai");
const { BigNumber } = require("ethers");

const timestamp = async () => {
  const latestBlock = await ethers.provider.getBlock(
    await ethers.provider.getBlockNumber()
  );

  return latestBlock.timestamp;
};

const timetravel = async (addTime) => {
  await network.provider.send("evm_increaseTime", [addTime]);
  await network.provider.send("evm_mine");
};

describe("AaveStablecoinCellar", () => {
  let owner;
  let alice;
  let cellar;
  let usdc;
  let dai;
  let router;
  let lendingPool;
  let incentivesController;
  let aUSDC;
  let stkAAVE;
  let aave;

  beforeEach(async () => {
    [owner, alice] = await ethers.getSigners();

    // Deploy mock Uniswap router contract
    const SwapRouter = await ethers.getContractFactory("MockSwapRouter");
    router = await SwapRouter.deploy();
    await router.deployed();

    // Deploy mock tokens
    const Token = await ethers.getContractFactory("MockToken");
    usdc = await Token.deploy("USDC");
    dai = await Token.deploy("DAI");
    weth = await Token.deploy("WETH");
    await usdc.deployed();
    await dai.deployed();
    await weth.deployed();

    // Deploy mock aUSDC
    const MockAToken = await ethers.getContractFactory("MockAToken");
    aUSDC = await MockAToken.deploy(usdc.address, "aUSDC");
    await aUSDC.deployed();

    // Deploy mock Aave USDC lending pool
    const LendingPool = await ethers.getContractFactory("MockLendingPool");
    lendingPool = await LendingPool.deploy(aUSDC.address);
    await lendingPool.deployed();

    await aUSDC.setLendingPool(lendingPool.address);

    // Deploy mock AAVE
    aave = await Token.deploy("AAVE");

    // Deploy mock stkAAVE
    const MockStkAAVE = await ethers.getContractFactory("MockStkAAVE");
    stkAAVE = await MockStkAAVE.deploy(aave.address);
    await stkAAVE.deployed();

    // Deploy mock Aave incentives controller
    const MockIncentivesController = await ethers.getContractFactory(
      "MockIncentivesController"
    );
    incentivesController = await MockIncentivesController.deploy(
      stkAAVE.address
    );
    await incentivesController.deployed();

    // Deploy cellar contract
    const AaveStablecoinCellar = await ethers.getContractFactory(
      "AaveStablecoinCellar"
    );
    cellar = await AaveStablecoinCellar.deploy(
      router.address,
      lendingPool.address,
      incentivesController.address,
      stkAAVE.address,
      aave.address,
      weth.address,
      usdc.address,
      "Sommelier Aave Stablecoin Cellar LP Token",
      "SASCT"
    );
    await cellar.deployed();

    // Mint mock tokens to signers
    await usdc.mint(owner.address, 1000);
    await dai.mint(owner.address, 1000);
    await weth.mint(owner.address, 1000);

    await usdc.mint(alice.address, 1000);
    await dai.mint(alice.address, 1000);
    await weth.mint(alice.address, 1000);

    // Approve cellar to spend mock tokens
    await usdc.approve(cellar.address, 1000);
    await dai.approve(cellar.address, 1000);
    await weth.approve(cellar.address, 1000);

    await usdc.connect(alice).approve(cellar.address, 1000);
    await dai.connect(alice).approve(cellar.address, 1000);
    await weth.connect(alice).approve(cellar.address, 1000);

    // Mint initial liquidity to Aave USDC lending pool
    await usdc.mint(aUSDC.address, 5000);

    // Mint initial liquidity to router
    await usdc.mint(router.address, 5000);
    await dai.mint(router.address, 5000);
    await weth.mint(router.address, 5000);

<<<<<<< HEAD
    // Initialize with input tokens
    await cellar.initInputToken(usdc.address);
    await cellar.initInputToken(dai.address);
    await cellar.initInputToken(weth.address);
    await cellar.initInputToken(aave.address);
=======
    // Initialize with mock tokens as input tokens
    await cellar.approveInputToken(usdc.address);
    await cellar.approveInputToken(dai.address);
    await cellar.approveInputToken(weth.address);
>>>>>>> f9bf672c
  });

  describe("deposit", () => {
    it("should mint correct amount of shares to user", async () => {
      // add $100 of inactive assets in cellar
      await cellar["deposit(uint256)"](100);
      // expect 100 shares to be minted (because total supply of shares is 0)
      expect(await cellar.balanceOf(owner.address)).to.eq(100);

      // add $50 of inactive assets in cellar
      await cellar.connect(alice)["deposit(uint256)"](50);
      // expect 50 shares = 100 total shares * ($50 / $100) to be minted
      expect(await cellar.balanceOf(alice.address)).to.eq(50);
    });

    it("should transfer input token from user to cellar", async () => {
      const initialUserBalance = await usdc.balanceOf(owner.address);
      const initialCellarBalance = await usdc.balanceOf(cellar.address);

      await cellar["deposit(uint256)"](100);

      const updatedUserBalance = await usdc.balanceOf(owner.address);
      const updatedCellarBalance = await usdc.balanceOf(cellar.address);

      // expect $100 to have been transferred from owner to cellar
      expect(updatedUserBalance - initialUserBalance).to.eq(-100);
      expect(updatedCellarBalance - initialCellarBalance).to.eq(100);
    });

    it("should swap input token for current lending token if not already", async () => {
      const initialUserBalance = await dai.balanceOf(owner.address);
      const initialCellarBalance = await usdc.balanceOf(cellar.address);

      await cellar["deposit(address,uint256,uint256,address)"](
        dai.address,
        100,
        95,
        owner.address
      );

      const updatedUserBalance = await dai.balanceOf(owner.address);
      const updatedCellarBalance = await usdc.balanceOf(cellar.address);

      // expect $100 to have been transferred from owner
      expect(updatedUserBalance - initialUserBalance).to.eq(-100);
      // expect $95 to have been received by cellar (simulate $5 being lost during swap)
      expect(updatedCellarBalance - initialCellarBalance).to.eq(95);

      // expect shares to be minted to owner as if they deposited $95 even though
      // they deposited $100 (because that is what the cellar received after swap)
      expect(await cellar.balanceOf(owner.address)).to.eq(95);
    });

    it("should mint shares to receiver instead of caller if specified", async () => {
      // owner mints to alice
      await cellar["deposit(uint256,address)"](100, alice.address);
      // expect alice receives 100 shares
      expect(await cellar.balanceOf(alice.address)).to.eq(100);
      // expect owner receives no shares
      expect(await cellar.balanceOf(owner.address)).to.eq(0);
    });

    it("should emit Deposit event", async () => {
      await expect(cellar["deposit(uint256,address)"](100, alice.address))
        .to.emit(cellar, "Deposit")
        .withArgs(owner.address, alice.address, 100, 100);
    });
  });

  describe("withdraw", () => {
    beforeEach(async () => {
      // both owner and alice should start off owning 50% of the cellar's total assets each
      await cellar["deposit(uint256)"](100);
      await cellar.connect(alice)["deposit(uint256)"](100);
    });

    it("should withdraw correctly when called with all inactive shares", async () => {
      const ownerInitialBalance = await usdc.balanceOf(owner.address);
      // owner should be able redeem all shares for initial $100 (50% of total)
      await cellar["withdraw(uint256)"](100);
      const ownerUpdatedBalance = await usdc.balanceOf(owner.address);
      // expect owner receives desired amount of tokens
      expect(ownerUpdatedBalance - ownerInitialBalance).to.eq(100);
      // expect all owner's shares to be burned
      expect(await cellar.balanceOf(owner.address)).to.eq(0);

      const aliceInitialBalance = await usdc.balanceOf(alice.address);
      // alice should be able redeem all shares for initial $100 (50% of total)
      await cellar.connect(alice)["withdraw(uint256)"](100);
      const aliceUpdatedBalance = await usdc.balanceOf(alice.address);
      // expect alice receives desired amount of tokens
      expect(aliceUpdatedBalance - aliceInitialBalance).to.eq(100);
      // expect all alice's shares to be burned
      expect(await cellar.balanceOf(alice.address)).to.eq(0);
    });

    it("should withdraw correctly when called with all active shares", async () => {
      // convert all inactive assets -> active assets
      await cellar.enterStrategy(usdc.address, 200);

      // mimic growth from $200 -> $250 (1.25x increase) while in strategy
      await lendingPool.setLiquidityIndex(
        BigNumber.from("1250000000000000000000000000")
      );

      const ownerInitialBalance = await usdc.balanceOf(owner.address);
      // owner should be able redeem all shares for $125 (50% of total)
      await cellar["withdraw(uint256)"](125);
      const ownerUpdatedBalance = await usdc.balanceOf(owner.address);
      // expect owner receives desired amount of tokens
      expect(ownerUpdatedBalance - ownerInitialBalance).to.eq(125);
      // expect all owner's shares to be burned
      expect(await cellar.balanceOf(owner.address)).to.eq(0);

      const aliceInitialBalance = await usdc.balanceOf(alice.address);
      // alice should be able redeem all shares for $125 (50% of total)
      await cellar.connect(alice)["withdraw(uint256)"](125);
      const aliceUpdatedBalance = await usdc.balanceOf(alice.address);
      // expect alice receives desired amount of tokens
      expect(aliceUpdatedBalance - aliceInitialBalance).to.eq(125);
      // expect all alice's shares to be burned
      expect(await cellar.balanceOf(alice.address)).to.eq(0);
    });

    it("should withdraw correctly when called with active and inactive shares", async () => {
      // convert all inactive assets -> active assets
      await cellar.enterStrategy(usdc.address, 200);

      // mimic growth from $200 -> $250 (1.25x increase) while in strategy
      await lendingPool.setLiquidityIndex(
        BigNumber.from("1250000000000000000000000000")
      );

      // owner adds $100 of inactive assets
      await cellar["deposit(uint256)"](100);
      // alice adds $75 of inactive assets
      await cellar.connect(alice)["deposit(uint256)"](75);

      const ownerInitialBalance = await usdc.balanceOf(owner.address);
      // owner should be able redeem all shares for $225 ($125 active + $100 inactive)
      await cellar["withdraw(uint256)"](225);
      const ownerUpdatedBalance = await usdc.balanceOf(owner.address);
      // expect owner receives desired amount of tokens
      expect(ownerUpdatedBalance - ownerInitialBalance).to.eq(225);
      // expect all owner's shares to be burned
      expect(await cellar.balanceOf(owner.address)).to.eq(0);

      const aliceInitialBalance = await usdc.balanceOf(alice.address);
      // alice should be able redeem all shares for $200 ($125 active + $75 inactive)
      await cellar.connect(alice)["withdraw(uint256)"](200);
      const aliceUpdatedBalance = await usdc.balanceOf(alice.address);
      // expect alice receives desired amount of tokens
      expect(aliceUpdatedBalance - aliceInitialBalance).to.eq(200);
      // expect all alice's shares to be burned
      expect(await cellar.balanceOf(alice.address)).to.eq(0);
    });

    it("should use and store index of first non-zero deposit", async () => {
      // owner withdraws everything from deposit object at index 0
      await cellar["withdraw(uint256)"](100);
      // expect next non-zero deposit is set to index 1
      expect(await cellar.currentDepositIndex(owner.address)).to.eq(1);

      // alice only withdraws half from index 0, leaving some shares remaining
      await cellar.connect(alice)["withdraw(uint256)"](50);
      // expect next non-zero deposit is set to index 0 since some shares still remain
      expect(await cellar.currentDepositIndex(alice.address)).to.eq(0);
    });

    it("should revert if user tries to withdraw more assets than they have", async () => {
      await cellar["withdraw(uint256)"](100);
      // owner should now have nothing left to withdraw
      await expect(cellar["withdraw(uint256)"](1)).to.revertedWith(
        "NoNonemptyUserDeposits()"
      );

      // alice only has $100 to withdraw, withdrawing $150 should revert
      await expect(
        cellar.connect(alice)["withdraw(uint256)"](150)
      ).to.be.revertedWith("FailedWithdraw()");
    });

    it("should not allow unapproved 3rd party to withdraw using another's shares", async () => {
      // owner tries to withdraw alice's shares without approval (expect revert)
      await expect(
        cellar["withdraw(uint256,address,address)"](
          100,
          owner.address,
          alice.address
        )
      ).to.be.reverted;

      cellar.connect(alice).approve(100);

      // owner tries again after alice approved owner to withdraw $100 (expect pass)
      await expect(
        cellar["withdraw(uint256,address,address)"](
          100,
          owner.address,
          alice.address
        )
      ).to.be.reverted;

      // owner tries to withdraw another $100 (expect revert)
      await expect(
        cellar["withdraw(uint256,address,address)"](
          100,
          owner.address,
          alice.address
        )
      ).to.be.reverted;
    });

    it("should emit Withdraw event", async () => {
      await expect(
        cellar["withdraw(uint256,address,address)"](
          100,
          alice.address,
          owner.address
        )
      )
        .to.emit(cellar, "Withdraw")
        .withArgs(owner.address, alice.address, owner.address, 100, 100);
    });
  });

  describe("swap", () => {
    beforeEach(async () => {
      // Mint initial liquidity to cellar
      await usdc.mint(cellar.address, 2000);
    });

    it("should swap input tokens for at least the minimum amount of output tokens", async () => {
      await cellar.swap(usdc.address, dai.address, 1000, 950);
      expect(await usdc.balanceOf(cellar.address)).to.eq(1000);
      expect(await dai.balanceOf(cellar.address)).to.be.at.least(950);

      // expect fail if minimum amount of output tokens not received
      await expect(
        cellar.swap(usdc.address, dai.address, 1000, 2000)
      ).to.be.revertedWith("amountOutMin invariant failed");
    });

    it("should revert if trying to swap more tokens than cellar has", async () => {
      await expect(
        cellar.swap(usdc.address, dai.address, 3000, 2800)
      ).to.be.revertedWith("ERC20: transfer amount exceeds balance");
    });

    it("should emit Swapped event", async () => {
      await expect(cellar.swap(usdc.address, dai.address, 1000, 950))
        .to.emit(cellar, "Swapped")
        .withArgs(
          usdc.address,
          1000,
          dai.address,
          950,
          (await timestamp()) + 1
        );
    });
  });

  describe("multihopSwap", () => {
    beforeEach(async () => {
      // Mint initial liquidity to cellar
      await weth.mint(cellar.address, 2000);
    });

    it("should swap input tokens for at least the minimum amount of output tokens", async () => {
      await cellar.multihopSwap(
        [weth.address, usdc.address, dai.address],
        1000,
        950
      );
      expect(await weth.balanceOf(cellar.address)).to.eq(1000);
      expect(await dai.balanceOf(cellar.address)).to.be.at.least(950);

      await expect(
        cellar.multihopSwap(
          [weth.address, usdc.address, dai.address],
          1000,
          2000
        )
      ).to.be.revertedWith("amountOutMin invariant failed");
    });

    it("should revert if trying to swap more tokens than cellar has", async () => {
      await expect(
        cellar.multihopSwap(
          [weth.address, usdc.address, dai.address],
          3000,
          2800
        )
      ).to.be.revertedWith("ERC20: transfer amount exceeds balance");
    });

    it("should emit Swapped event", async () => {
      await expect(
        cellar.multihopSwap(
          [weth.address, usdc.address, dai.address],
          1000,
          950
        )
      )
        .to.emit(cellar, "Swapped")
        .withArgs(
          weth.address,
          1000,
          dai.address,
          950,
          (await timestamp()) + 1
        );
    });
  });

  describe("enterStrategy", () => {
    beforeEach(async () => {
      // owner adds $100 of inactive assets
      await cellar["deposit(uint256)"](100);

      // alice adds $100 of inactive assets
      await cellar.connect(alice)["deposit(uint256)"](100);

      // enter all $200 of inactive assets into a strategy
      await cellar.enterStrategy(usdc.address, 200);
    });

    it("should deposit cellar inactive assets into Aave", async () => {
      // cellar's initial $200 - deposited $200 = $0
      expect(await usdc.balanceOf(cellar.address)).to.eq(0);
      // aave's initial $5000 + deposited $200 = $5200
      expect(await usdc.balanceOf(aUSDC.address)).to.eq(5200);
    });

    it("should return correct amount of aTokens to cellar", async () => {
      expect(await aUSDC.balanceOf(cellar.address)).to.eq(200);
    });

    it("should not allow deposit if cellar does not have enough liquidity", async () => {
      // cellar tries to enter strategy with $100 it does not have
      await expect(cellar.enterStrategy(usdc.address, 100)).to.be.reverted;
    });

    it("should emit DepositToAave event", async () => {
      await cellar["deposit(uint256)"](200);

      await expect(cellar.enterStrategy(usdc.address, 200))
        .to.emit(cellar, "DepositToAave")
        .withArgs(usdc.address, 200, (await timestamp()) + 1);
    });
  });

  describe("claimAndUnstake", () => {
    beforeEach(async () => {
      // simulate cellar contract having 100 stkAAVE to claim
      await incentivesController.addRewards(cellar.address, 100);

      await cellar["claimAndUnstake()"]();
    });

    it("should claim rewards from Aave and begin unstaking", async () => {
      // expect cellar to claim all 100 stkAAVE
      expect(await stkAAVE.balanceOf(cellar.address)).to.eq(100);
    });

    it("should have started 10 day unstaking cooldown period", async () => {
      expect(await stkAAVE.stakersCooldowns(cellar.address)).to.eq(
        await timestamp()
      );
    });
  });

  describe("reinvest", () => {
    beforeEach(async () => {
      await incentivesController.addRewards(cellar.address, 100);
      // cellar claims rewards and begins the 10 day cooldown period
      await cellar["claimAndUnstake()"]();

      await timetravel(864000);

      await cellar["reinvest(uint256)"](95);
    });

    it("should reinvested rewards back into principal", async () => {
      expect(await stkAAVE.balanceOf(cellar.address)).to.eq(0);
      expect(await aUSDC.balanceOf(cellar.address)).to.eq(95);
    });
  });

  describe("redeemFromAave", () => {
    beforeEach(async () => {
      // Mint initial liquidity to cellar
      await usdc.mint(cellar.address, 1000);

      await cellar.enterStrategy(usdc.address, 1000);

      await cellar.redeemFromAave(usdc.address, 1000);
    });

    it("should return correct amount of tokens back to cellar from lending pool", async () => {
      expect(await usdc.balanceOf(cellar.address)).to.eq(1000);
    });

    it("should transfer correct amount of aTokens to lending pool", async () => {
      expect(await aUSDC.balanceOf(cellar.address)).to.eq(0);
    });

    it("should not allow redeeming more than cellar deposited", async () => {
      // cellar tries to redeem $100 when it should have deposit balance of $0
      await expect(cellar.redeemFromAave(usdc.address, 100)).to.be.reverted;
    });

    it("should emit RedeemFromAave event", async () => {
      await usdc.mint(cellar.address, 1000);
      await cellar.enterStrategy(usdc.address, 1000);

      await expect(cellar.redeemFromAave(usdc.address, 1000))
        .to.emit(cellar, "RedeemFromAave")
        .withArgs(usdc.address, 1000, (await timestamp()) + 1);
    });
  });
});<|MERGE_RESOLUTION|>--- conflicted
+++ resolved
@@ -117,18 +117,10 @@
     await dai.mint(router.address, 5000);
     await weth.mint(router.address, 5000);
 
-<<<<<<< HEAD
-    // Initialize with input tokens
-    await cellar.initInputToken(usdc.address);
-    await cellar.initInputToken(dai.address);
-    await cellar.initInputToken(weth.address);
-    await cellar.initInputToken(aave.address);
-=======
     // Initialize with mock tokens as input tokens
     await cellar.approveInputToken(usdc.address);
     await cellar.approveInputToken(dai.address);
     await cellar.approveInputToken(weth.address);
->>>>>>> f9bf672c
   });
 
   describe("deposit", () => {
