--- conflicted
+++ resolved
@@ -8,69 +8,21 @@
 import { Ownable } from "@openzeppelin/contracts/access/Ownable.sol";
 
 contract Registry is Ownable {
-<<<<<<< HEAD
-    SwapRouter public swapRouter;
-    PriceRouter public priceRouter;
-    IGravity public gravityBridge;
-
-=======
->>>>>>> bd9d46b4
     /**
      * @notice Emitted when a new contract is registered.
      * @param id value representing the unique ID tied to the new contract
      * @param newContract address of the new contract
      */
-<<<<<<< HEAD
-    event SwapRouterChanged(address oldSwapRouter, address newSwapRouter);
-=======
     event Registered(uint256 indexed id, address indexed newContract);
->>>>>>> bd9d46b4
 
     /**
      * @notice The unique ID that the next registered contract will have.
      */
-<<<<<<< HEAD
-    event GravityBridgeChanged(address oldGravityBridge, address newGravityBridge);
-=======
     uint256 public currentId;
->>>>>>> bd9d46b4
 
     /**
      * @notice Get the address associated with an id.
      */
-<<<<<<< HEAD
-    event PriceRouterChanged(address oldPriceRouter, address newPriceRouter);
-
-    constructor(
-        SwapRouter _swapRouter,
-        PriceRouter _priceRouter,
-        IGravity _gravityBridge
-    ) {
-        swapRouter = _swapRouter;
-        priceRouter = _priceRouter;
-        gravityBridge = _gravityBridge;
-    }
-
-    function setSwapRouter(SwapRouter newSwapRouter) external onlyOwner {
-        address oldSwapRouter = address(swapRouter);
-        swapRouter = newSwapRouter;
-
-        emit SwapRouterChanged(oldSwapRouter, address(newSwapRouter));
-    }
-
-    function setPriceRouter(PriceRouter newPriceRouter) external onlyOwner {
-        address oldPriceRouter = address(priceRouter);
-        priceRouter = newPriceRouter;
-
-        emit PriceRouterChanged(oldPriceRouter, address(newPriceRouter));
-    }
-
-    function setGravityBridge(IGravity newGravityBridge) external onlyOwner {
-        address oldGravityBridge = address(newGravityBridge);
-        gravityBridge = newGravityBridge;
-
-        emit GravityBridgeChanged(oldGravityBridge, address(newGravityBridge));
-=======
     mapping(uint256 => address) public getAddress;
 
     /**
@@ -102,6 +54,5 @@
         emit Registered(currentId, newContract);
 
         currentId++;
->>>>>>> bd9d46b4
     }
 }