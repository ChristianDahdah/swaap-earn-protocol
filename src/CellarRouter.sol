// SPDX-License-Identifier: Apache-2.0
pragma solidity 0.8.15;

import { ERC20 } from "@solmate/tokens/ERC20.sol";
import { SafeTransferLib } from "@solmate/utils/SafeTransferLib.sol";
<<<<<<< HEAD
import { Cellar } from "./base/Cellar.sol";
=======
import { ERC4626 } from "./base/ERC4626.sol";
>>>>>>> 6ac8c63a
import { IUniswapV3Router } from "./interfaces/IUniswapV3Router.sol";
import { IUniswapV2Router02 as IUniswapV2Router } from "./interfaces/IUniswapV2Router02.sol";
import { ICellarRouter } from "./interfaces/ICellarRouter.sol";

import "./Errors.sol";

contract CellarRouter is ICellarRouter {
    using SafeTransferLib for ERC20;

    // ========================================== CONSTRUCTOR ==========================================
    /**
     * @notice Uniswap V3 swap router contract. Used for swapping if pool fees are specified.
     */
    IUniswapV3Router public immutable uniswapV3Router; // 0xE592427A0AEce92De3Edee1F18E0157C05861564

    /**
     * @notice Uniswap V2 swap router contract. Used for swapping if pool fees are not specified.
     */
    IUniswapV2Router public immutable uniswapV2Router; // 0x7a250d5630B4cF539739dF2C5dAcb4c659F2488D

    /**
     * @param _uniswapV3Router Uniswap V3 swap router address
     * @param _uniswapV2Router Uniswap V2 swap router address
     */
    constructor(IUniswapV3Router _uniswapV3Router, IUniswapV2Router _uniswapV2Router) {
        uniswapV3Router = _uniswapV3Router;
        uniswapV2Router = _uniswapV2Router;
    }

    // ======================================= DEPOSIT OPERATIONS =======================================

    /**
     * @notice Deposit assets into a cellar using permit.
     * @param cellar address of the cellar to deposit into
     * @param assets amount of assets to deposit
     * @param receiver address receiving the shares
     * @param deadline timestamp after which permit is invalid
     * @param signature a valid secp256k1 signature
     * @return shares amount of shares minted
     */
    function depositIntoCellarWithPermit(
        Cellar cellar,
        uint256 assets,
        address receiver,
        uint256 deadline,
        bytes memory signature
    ) external returns (uint256 shares) {
        // Retrieve the cellar's current asset.
        ERC20 asset = cellar.asset();

        // Approve the assets from the user to the router via permit.
        (uint8 v, bytes32 r, bytes32 s) = _splitSignature(signature);
        asset.permit(msg.sender, address(this), assets, deadline, v, r, s);

        // Transfer assets from the user to the router.
        asset.safeTransferFrom(msg.sender, address(this), assets);

        // Approve the cellar to spend assets.
        asset.safeApprove(address(cellar), assets);

        // Deposit assets into the cellar.
        shares = cellar.deposit(assets, receiver);
    }

    /**
     * @notice Deposit into a cellar by first performing a swap to the cellar's current asset if necessary.
     * @dev If using Uniswap V3 for swap, must specify the pool fee tier to use for each swap. For
     *      example, if there are "n" addresses in path, there should be "n-1" values specifying the
     *      fee tiers of each pool used for each swap. The current possible pool fee tiers for
     *      Uniswap V3 are 0.01% (100), 0.05% (500), 0.3% (3000), and 1% (10000). If using Uniswap
     *      V2, leave pool fees empty to use Uniswap V2 for swap.
     * @param cellar address of the cellar to deposit into
     * @param path array of [token1, token2, token3] that specifies the swap path on Sushiswap
     * @param poolFees amount out of 1e4 (eg. 10000 == 1%) that represents the fee tier to use for each swap
     * @param assets amount of assets to deposit
     * @param assetsOutMin minimum amount of assets received from swap
     * @param receiver address receiving the shares
     * @return shares amount of shares minted
     */
    function depositAndSwapIntoCellar(
        Cellar cellar,
        address[] calldata path,
        uint24[] calldata poolFees,
        uint256 assets,
        uint256 assetsOutMin,
        address receiver
    ) public returns (uint256 shares) {
        // Retrieve the asset being swapped and asset of cellar.
        ERC20 asset = cellar.asset();
        ERC20 assetIn = ERC20(path[0]);

        // Transfer assets from the user to the router.
        assetIn.safeTransferFrom(msg.sender, address(this), assets);

        // Check whether a swap is necessary. If not, skip swap and deposit into cellar directly.
        if (assetIn != asset) assets = _swap(path, poolFees, assets, assetsOutMin);

        // Approve the cellar to spend assets.
        asset.safeApprove(address(cellar), assets);

        // Deposit assets into the cellar.
        shares = cellar.deposit(assets, receiver);
    }

    /**
     * @notice Deposit into a cellar by first performing a swap to the cellar's current asset if necessary.
     * @dev If using Uniswap V3 for swap, must specify the pool fee tier to use for each swap. For
     *      example, if there are "n" addresses in path, there should be "n-1" values specifying the
     *      fee tiers of each pool used for each swap. The current possible pool fee tiers for
     *      Uniswap V3 are 0.01% (100), 0.05% (500), 0.3% (3000), and 1% (10000). If using Uniswap
     *      V2, leave pool fees empty to use Uniswap V2 for swap.
     * @param cellar address of the cellar to deposit into
     * @param path array of [token1, token2, token3] that specifies the swap path on Sushiswap
     * @param poolFees amount out of 1e4 (eg. 10000 == 1%) that represents the fee tier to use for each swap
     * @param assets amount of assets to deposit
     * @param assetsOutMin minimum amount of assets received from swap
     * @param receiver address receiving the shares
     * @param deadline timestamp after which permit is invalid
     * @param signature a valid secp256k1 signature
     * @return shares amount of shares minted
     */
    function depositAndSwapIntoCellarWithPermit(
        Cellar cellar,
        address[] calldata path,
        uint24[] calldata poolFees,
        uint256 assets,
        uint256 assetsOutMin,
        address receiver,
        uint256 deadline,
        bytes memory signature
    ) external returns (uint256 shares) {
        // Retrieve the asset being swapped.
        ERC20 assetIn = ERC20(path[0]);

        // Approve for router to burn user shares via permit.
        (uint8 v, bytes32 r, bytes32 s) = _splitSignature(signature);
        assetIn.permit(msg.sender, address(this), assets, deadline, v, r, s);

        // Deposit assets into the cellar using a swap if necessary.
        shares = depositAndSwapIntoCellar(cellar, path, poolFees, assets, assetsOutMin, receiver);
    }

    // ======================================= WITHDRAW OPERATIONS =======================================

    /**
     * @notice Withdraws from a cellar and then performs a swap to another desired asset, if the
     *         withdrawn asset is not already.
     * @dev Permission is required from caller for router to burn shares. Please make sure that
     *      caller has approved the router to spend their shares.
     * @dev If using Uniswap V3 for swap, must specify the pool fee tier to use for each swap. For
     *      example, if there are "n" addresses in path, there should be "n-1" values specifying the
     *      fee tiers of each pool used for each swap. The current possible pool fee tiers for
     *      Uniswap V3 are 0.01% (100), 0.05% (500), 0.3% (3000), and 1% (10000). If using Uniswap
     *      V2, leave pool fees empty to use Uniswap V2 for swap.
     * @param cellar address of the cellar
     * @param path array of [token1, token2, token3] that specifies the swap path on swap
     * @param poolFees amount out of 1e4 (eg. 10000 == 1%) that represents the fee tier to use for each swap
     * @param assets amount of assets to withdraw
     * @param assetsOutMin minimum amount of assets received from swap
     * @param receiver address receiving the assets
     * @return shares amount of shares burned
     */
    function withdrawAndSwapFromCellar(
        Cellar cellar,
        address[] calldata path,
        uint24[] calldata poolFees,
        uint256 assets,
        uint256 assetsOutMin,
        address receiver
    ) public returns (uint256 shares) {
        ERC20 asset = cellar.asset();
        ERC20 assetOut = ERC20(path[path.length - 1]);

        // Withdraw assets from the cellar.
        shares = cellar.withdraw(assets, address(this), msg.sender);

        // Check whether a swap is necessary. If not, skip swap and transfer withdrawn assets to receiver.
        if (assetOut != asset) assets = _swap(path, poolFees, assets, assetsOutMin);

        // Transfer assets from the router to the receiver.
        assetOut.safeTransfer(receiver, assets);
    }

    /**
     * @notice Withdraws from a cellar and then performs a swap to another desired asset, if the
     *         withdrawn asset is not already, using permit.
     * @dev If using Uniswap V3 for swap, must specify the pool fee tier to use for each swap. For
     *      example, if there are "n" addresses in path, there should be "n-1" values specifying the
     *      fee tiers of each pool used for each swap. The current possible pool fee tiers for
     *      Uniswap V3 are 0.01% (100), 0.05% (500), 0.3% (3000), and 1% (10000). If using Uniswap
     *      V2, leave pool fees empty to use Uniswap V2 for swap.
     * @param cellar address of the cellar
     * @param path array of [token1, token2, token3] that specifies the swap path on swap
     * @param poolFees amount out of 1e4 (eg. 10000 == 1%) that represents the fee tier to use for each swap
     * @param assets amount of assets to withdraw
     * @param assetsOutMin minimum amount of assets received from swap
     * @param receiver address receiving the assets
     * @param deadline timestamp after which permit is invalid
     * @param signature a valid secp256k1 signature
     * @return shares amount of shares burned
     */
    function withdrawAndSwapFromCellarWithPermit(
        Cellar cellar,
        address[] calldata path,
        uint24[] calldata poolFees,
        uint256 assets,
        uint256 assetsOutMin,
        address receiver,
        uint256 deadline,
        bytes memory signature
    ) external returns (uint256 shares) {
        // Approve for router to burn user shares via permit.
        (uint8 v, bytes32 r, bytes32 s) = _splitSignature(signature);
        cellar.permit(msg.sender, address(this), assets, deadline, v, r, s);

        // Withdraw assets from the cellar and swap to another asset if necessary.
        shares = withdrawAndSwapFromCellar(cellar, path, poolFees, assets, assetsOutMin, receiver);
    }

    /**
     * @notice Withdraws from a multi assset cellar and then performs swaps to another desired asset, if the
     *         withdrawn asset is not already, using permit.
     * @dev If using Uniswap V3 for swap, must specify the pool fee tier to use for each swap. For
     *      example, if there are "n" addresses in path, there should be "n-1" values specifying the
     *      fee tiers of each pool used for each swap. The current possible pool fee tiers for
     *      Uniswap V3 are 0.01% (100), 0.05% (500), 0.3% (3000), and 1% (10000). If using Uniswap
     *      V2, leave pool fees empty to use Uniswap V2 for swap.
     * @param cellar address of the cellar
     * @param paths array of arrays of [token1, token2, token3] that specifies the swap path on swap
     * @param poolFees array of amounts out of 1e4 (eg. 10000 == 1%) that represents the fee tier to use for each swap
     * @param assets amount of assets to withdraw
     * @param assetsIn description
     * @param assetsOutMins array of minimum amounts of assets received from swaps
     * @param receiver address receiving the assets
     * @return shares amount of shares burned
     */
    function withdrawFromPositionsIntoSingleAsset(
        Cellar cellar,
        address[][] calldata paths,
        uint24[][] calldata poolFees,
        uint256 assets,
        uint256[] calldata assetsIn,
        uint256[] calldata assetsOutMins,
        address receiver
    ) public returns (uint256 shares) {
        ERC20 assetOut = ERC20(paths[0][paths[0].length - 1]); // get the last asset from the first path
        require(paths.length == assetsOutMins.length, "Array length mismatch");
        // `paths.length` was stored in a memory variable, but was removed because stack too deep.
        // Withdraw assets from the cellar.
        ERC20[] memory receivedAssets;
        //uint256[] memory amountsOut;
        (shares, receivedAssets, ) = cellar.withdrawFromPositions(assets, address(this), msg.sender);

        assets = assetOut.balanceOf(address(this)); //zero out for use in for loop
        for (uint256 i = 0; i < paths.length; i++) {
            if (receivedAssets[i] == ERC20(paths[i][paths[i].length - 1])) {
                //assets += assetsIn[i]; // asset is already in desired asset
                continue; //no need to swap
            }
            require(assetOut == ERC20(paths[i][paths[i].length - 1]), "Paths have different ends");
            assets += _swap(paths[i], poolFees[i], assetsIn[i], assetsOutMins[i]);
        }

        // Transfer assets from the router to the receiver.
        assetOut.safeTransfer(receiver, assets);
    }

    // ========================================= HELPER FUNCTIONS =========================================

    /**
     * @notice Split a signature into its components.
     * @param signature a valid secp256k1 signature
     * @return v a component of the secp256k1 signature
     * @return r a component of the secp256k1 signature
     * @return s a component of the secp256k1 signature
     */
    function _splitSignature(bytes memory signature)
        internal
        pure
        returns (
            uint8 v,
            bytes32 r,
            bytes32 s
        )
    {
        if (signature.length != 65) revert USR_InvalidSignature(signature.length, 65);

        // Read each parameter directly from the signature's memory region.
        assembly {
            // Place first word on the stack at r.
            r := mload(add(signature, 32))

            // Place second word on the stack at s.
            s := mload(add(signature, 64))

            // Place final byte on the stack at v.
            v := byte(0, mload(add(signature, 96)))
        }
    }

    /**
     * @notice Perform a swap using Uniswap.
     * @dev If using Uniswap V3 for swap, must specify the pool fee tier to use for each swap. For
     *      example, if there are "n" addresses in path, there should be "n-1" values specifying the
     *      fee tiers of each pool used for each swap. The current possible pool fee tiers for
     *      Uniswap V3 are 0.01% (100), 0.05% (500), 0.3% (3000), and 1% (10000). If using Uniswap
     *      V2, leave pool fees empty to use Uniswap V2 for swap.
     * @param path array of [token1, token2, token3] that specifies the swap path on swap
     * @param poolFees amount out of 1e4 (eg. 10000 == 1%) that represents the fee tier to use for each swap
     * @param assets amount of assets to withdraw
     * @param assetsOutMin minimum amount of assets received from swap
     * @return assetsOut amount of assets received after swap
     */
    function _swap(
        address[] calldata path,
        uint24[] calldata poolFees,
        uint256 assets,
        uint256 assetsOutMin
    ) internal returns (uint256 assetsOut) {
        // Retrieve the asset being swapped.
        ERC20 assetIn = ERC20(path[0]);

        // Check whether to use Uniswap V2 or Uniswap V3 for swap.
        if (poolFees.length == 0) {
            // If no pool fees are specified, use Uniswap V2 for swap.

            // Approve assets to be swapped through the router.
            assetIn.safeApprove(address(uniswapV2Router), assets);

            // Execute the swap.
            uint256[] memory amountsOut = uniswapV2Router.swapExactTokensForTokens(
                assets,
                assetsOutMin,
                path,
                address(this),
                block.timestamp + 60
            );

            assetsOut = amountsOut[amountsOut.length - 1];
        } else {
            // If pool fees are specified, use Uniswap V3 for swap.

            // Approve assets to be swapped through the router.
            assetIn.safeApprove(address(uniswapV3Router), assets);

            // Encode swap parameters.
            bytes memory encodePackedPath = abi.encodePacked(address(assetIn));
            for (uint256 i = 1; i < path.length; i++)
                encodePackedPath = abi.encodePacked(encodePackedPath, poolFees[i - 1], path[i]);

            // Execute the swap.
            assetsOut = uniswapV3Router.exactInput(
                IUniswapV3Router.ExactInputParams({
                    path: encodePackedPath,
                    recipient: address(this),
                    deadline: block.timestamp + 60,
                    amountIn: assets,
                    amountOutMinimum: assetsOutMin
                })
            );
        }
    }
}<|MERGE_RESOLUTION|>--- conflicted
+++ resolved
@@ -3,11 +3,7 @@
 
 import { ERC20 } from "@solmate/tokens/ERC20.sol";
 import { SafeTransferLib } from "@solmate/utils/SafeTransferLib.sol";
-<<<<<<< HEAD
 import { Cellar } from "./base/Cellar.sol";
-=======
-import { ERC4626 } from "./base/ERC4626.sol";
->>>>>>> 6ac8c63a
 import { IUniswapV3Router } from "./interfaces/IUniswapV3Router.sol";
 import { IUniswapV2Router02 as IUniswapV2Router } from "./interfaces/IUniswapV2Router02.sol";
 import { ICellarRouter } from "./interfaces/ICellarRouter.sol";
@@ -236,7 +232,8 @@
      *      Uniswap V3 are 0.01% (100), 0.05% (500), 0.3% (3000), and 1% (10000). If using Uniswap
      *      V2, leave pool fees empty to use Uniswap V2 for swap.
      * @param cellar address of the cellar
-     * @param paths array of arrays of [token1, token2, token3] that specifies the swap path on swap
+     * @param paths array of arrays of [token1, token2, token3] that specifies the swap path on swap,
+     * if paths[i].length is 1, then no swap will be made
      * @param poolFees array of amounts out of 1e4 (eg. 10000 == 1%) that represents the fee tier to use for each swap
      * @param assets amount of assets to withdraw
      * @param assetsIn description
@@ -263,11 +260,7 @@
 
         assets = assetOut.balanceOf(address(this)); //zero out for use in for loop
         for (uint256 i = 0; i < paths.length; i++) {
-            if (receivedAssets[i] == ERC20(paths[i][paths[i].length - 1])) {
-                //assets += assetsIn[i]; // asset is already in desired asset
-                continue; //no need to swap
-            }
-            require(assetOut == ERC20(paths[i][paths[i].length - 1]), "Paths have different ends");
+            if (paths[i].length == 1) continue; //no need to swap
             assets += _swap(paths[i], poolFees[i], assetsIn[i], assetsOutMins[i]);
         }
 
