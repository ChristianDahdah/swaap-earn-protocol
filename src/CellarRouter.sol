// SPDX-License-Identifier: Apache-2.0
pragma solidity 0.8.15;

import { ERC20 } from "@solmate/tokens/ERC20.sol";
import { SafeTransferLib } from "@solmate/utils/SafeTransferLib.sol";
import { ERC4626 } from "./base/ERC4626.sol";
<<<<<<< HEAD
import { IUniswapV3Router } from "./interfaces/IUniswapV3Router.sol";
=======
import { Ownable } from "@openzeppelin/contracts/access/Ownable.sol";
import { ISwapRouter as IUniswapV3Router } from "./interfaces/ISwapRouter.sol";
>>>>>>> 3e5be259
import { IUniswapV2Router02 as IUniswapV2Router } from "./interfaces/IUniswapV2Router02.sol";
import { ICellarRouter } from "./interfaces/ICellarRouter.sol";
import { IGravity } from "./interfaces/IGravity.sol";

import "./Errors.sol";

contract CellarRouter is ICellarRouter, Ownable {
    using SafeTransferLib for ERC20;

    // ========================================== CONSTRUCTOR ==========================================
    /**
     * @notice Uniswap V3 swap router contract. Used for swapping if pool fees are specified.
     */
    IUniswapV3Router public immutable uniswapV3Router; // 0xE592427A0AEce92De3Edee1F18E0157C05861564

    /**
     * @notice Uniswap V2 swap router contract. Used for swapping if pool fees are not specified.
     */
    IUniswapV2Router public immutable uniswapV2Router; // 0x7a250d5630B4cF539739dF2C5dAcb4c659F2488D

    /**
     * @dev Owner will be set to the Gravity Bridge, which relays instructions from the Steward
     *      module to the cellars.
     *      https://github.com/PeggyJV/steward
     *      https://github.com/cosmos/gravity-bridge/blob/main/solidity/contracts/Gravity.sol
     * @param _uniswapV3Router Uniswap V3 swap router address
     * @param _uniswapV2Router Uniswap V2 swap router address
     */
<<<<<<< HEAD
    constructor(IUniswapV3Router _uniswapV3Router, IUniswapV2Router _uniswapV2Router) {
=======
    constructor(
        IUniswapV3Router _uniswapV3Router,
        IUniswapV2Router _uniswapV2Router,
        IGravity gravityBridge
    ) {
>>>>>>> 3e5be259
        uniswapV3Router = _uniswapV3Router;
        uniswapV2Router = _uniswapV2Router;

        // Transfer ownership to the Gravity Bridge.
        transferOwnership(address(gravityBridge));
    }

    // ======================================= DEPOSIT OPERATIONS =======================================

    /**
     * @notice Deposit assets into a cellar using permit.
     * @param cellar address of the cellar to deposit into
     * @param assets amount of assets to deposit
     * @param receiver address receiving the shares
     * @param deadline timestamp after which permit is invalid
     * @param signature a valid secp256k1 signature
     * @return shares amount of shares minted
     */
    function depositIntoCellarWithPermit(
        ERC4626 cellar,
        uint256 assets,
        address receiver,
        uint256 deadline,
        bytes memory signature
    ) external returns (uint256 shares) {
        // Retrieve the cellar's current asset.
        ERC20 asset = cellar.asset();

        // Approve the assets from the user to the router via permit.
        (uint8 v, bytes32 r, bytes32 s) = _splitSignature(signature);
        asset.permit(msg.sender, address(this), assets, deadline, v, r, s);

        // Transfer assets from the user to the router.
        asset.safeTransferFrom(msg.sender, address(this), assets);

        // Approve the cellar to spend assets.
        asset.safeApprove(address(cellar), assets);

        // Deposit assets into the cellar.
        shares = cellar.deposit(assets, receiver);
    }

    /**
     * @notice Deposit into a cellar by first performing a swap to the cellar's current asset if necessary.
     * @dev If using Uniswap V3 for swap, must specify the pool fee tier to use for each swap. For
     *      example, if there are "n" addresses in path, there should be "n-1" values specifying the
     *      fee tiers of each pool used for each swap. The current possible pool fee tiers for
     *      Uniswap V3 are 0.01% (100), 0.05% (500), 0.3% (3000), and 1% (10000). If using Uniswap
     *      V2, leave pool fees empty to use Uniswap V2 for swap.
     * @param cellar address of the cellar to deposit into
     * @param path array of [token1, token2, token3] that specifies the swap path on Sushiswap
     * @param poolFees amount out of 1e4 (eg. 10000 == 1%) that represents the fee tier to use for each swap
     * @param assets amount of assets to deposit
     * @param assetsOutMin minimum amount of assets received from swap
     * @param receiver address receiving the shares
     * @return shares amount of shares minted
     */
    function depositAndSwapIntoCellar(
        ERC4626 cellar,
        address[] calldata path,
        uint24[] calldata poolFees,
        uint256 assets,
        uint256 assetsOutMin,
        address receiver
    ) public returns (uint256 shares) {
        // Retrieve the asset being swapped and asset of cellar.
        ERC20 asset = cellar.asset();
        ERC20 assetIn = ERC20(path[0]);

        // Transfer assets from the user to the router.
        assetIn.safeTransferFrom(msg.sender, address(this), assets);

        // Check whether a swap is necessary. If not, skip swap and deposit into cellar directly.
        if (assetIn != asset) assets = _swap(path, poolFees, assets, assetsOutMin);

        // Approve the cellar to spend assets.
        asset.safeApprove(address(cellar), assets);

        // Deposit assets into the cellar.
        shares = cellar.deposit(assets, receiver);
    }

    /**
     * @notice Deposit into a cellar by first performing a swap to the cellar's current asset if necessary.
     * @dev If using Uniswap V3 for swap, must specify the pool fee tier to use for each swap. For
     *      example, if there are "n" addresses in path, there should be "n-1" values specifying the
     *      fee tiers of each pool used for each swap. The current possible pool fee tiers for
     *      Uniswap V3 are 0.01% (100), 0.05% (500), 0.3% (3000), and 1% (10000). If using Uniswap
     *      V2, leave pool fees empty to use Uniswap V2 for swap.
     * @param cellar address of the cellar to deposit into
     * @param path array of [token1, token2, token3] that specifies the swap path on Sushiswap
     * @param poolFees amount out of 1e4 (eg. 10000 == 1%) that represents the fee tier to use for each swap
     * @param assets amount of assets to deposit
     * @param assetsOutMin minimum amount of assets received from swap
     * @param receiver address receiving the shares
     * @param deadline timestamp after which permit is invalid
     * @param signature a valid secp256k1 signature
     * @return shares amount of shares minted
     */
    function depositAndSwapIntoCellarWithPermit(
        ERC4626 cellar,
        address[] calldata path,
        uint24[] calldata poolFees,
        uint256 assets,
        uint256 assetsOutMin,
        address receiver,
        uint256 deadline,
        bytes memory signature
    ) external returns (uint256 shares) {
        // Retrieve the asset being swapped.
        ERC20 assetIn = ERC20(path[0]);

        // Approve for router to burn user shares via permit.
        (uint8 v, bytes32 r, bytes32 s) = _splitSignature(signature);
        assetIn.permit(msg.sender, address(this), assets, deadline, v, r, s);

        // Deposit assets into the cellar using a swap if necessary.
        shares = depositAndSwapIntoCellar(cellar, path, poolFees, assets, assetsOutMin, receiver);
    }

    // ======================================= WITHDRAW OPERATIONS =======================================

    /**
     * @notice Withdraws from a cellar and then performs a swap to another desired asset, if the
     *         withdrawn asset is not already.
     * @dev Permission is required from caller for router to burn shares. Please make sure that
     *      caller has approved the router to spend their shares.
     * @dev If using Uniswap V3 for swap, must specify the pool fee tier to use for each swap. For
     *      example, if there are "n" addresses in path, there should be "n-1" values specifying the
     *      fee tiers of each pool used for each swap. The current possible pool fee tiers for
     *      Uniswap V3 are 0.01% (100), 0.05% (500), 0.3% (3000), and 1% (10000). If using Uniswap
     *      V2, leave pool fees empty to use Uniswap V2 for swap.
     * @param cellar address of the cellar
     * @param path array of [token1, token2, token3] that specifies the swap path on swap
     * @param poolFees amount out of 1e4 (eg. 10000 == 1%) that represents the fee tier to use for each swap
     * @param assets amount of assets to withdraw
     * @param assetsOutMin minimum amount of assets received from swap
     * @param receiver address receiving the assets
     * @return shares amount of shares burned
     */
    function withdrawAndSwapFromCellar(
        ERC4626 cellar,
        address[] calldata path,
        uint24[] calldata poolFees,
        uint256 assets,
        uint256 assetsOutMin,
        address receiver
    ) public returns (uint256 shares) {
        ERC20 asset = cellar.asset();
        ERC20 assetOut = ERC20(path[path.length - 1]);

        // Withdraw assets from the cellar.
        shares = cellar.withdraw(assets, address(this), msg.sender);

        // Check whether a swap is necessary. If not, skip swap and transfer withdrawn assets to receiver.
        if (assetOut != asset) assets = _swap(path, poolFees, assets, assetsOutMin);

        // Transfer assets from the router to the receiver.
        assetOut.safeTransfer(receiver, assets);
    }

    /**
     * @notice Withdraws from a cellar and then performs a swap to another desired asset, if the
     *         withdrawn asset is not already, using permit.
     * @dev If using Uniswap V3 for swap, must specify the pool fee tier to use for each swap. For
     *      example, if there are "n" addresses in path, there should be "n-1" values specifying the
     *      fee tiers of each pool used for each swap. The current possible pool fee tiers for
     *      Uniswap V3 are 0.01% (100), 0.05% (500), 0.3% (3000), and 1% (10000). If using Uniswap
     *      V2, leave pool fees empty to use Uniswap V2 for swap.
     * @param cellar address of the cellar
     * @param path array of [token1, token2, token3] that specifies the swap path on swap
     * @param poolFees amount out of 1e4 (eg. 10000 == 1%) that represents the fee tier to use for each swap
     * @param assets amount of assets to withdraw
     * @param assetsOutMin minimum amount of assets received from swap
     * @param receiver address receiving the assets
     * @param deadline timestamp after which permit is invalid
     * @param signature a valid secp256k1 signature
     * @return shares amount of shares burned
     */
    function withdrawAndSwapFromCellarWithPermit(
        ERC4626 cellar,
        address[] calldata path,
        uint24[] calldata poolFees,
        uint256 assets,
        uint256 assetsOutMin,
        address receiver,
        uint256 deadline,
        bytes memory signature
    ) external returns (uint256 shares) {
        // Approve for router to burn user shares via permit.
        (uint8 v, bytes32 r, bytes32 s) = _splitSignature(signature);
        cellar.permit(msg.sender, address(this), assets, deadline, v, r, s);

        // Withdraw assets from the cellar and swap to another asset if necessary.
        shares = withdrawAndSwapFromCellar(cellar, path, poolFees, assets, assetsOutMin, receiver);
    }

    // ========================================== RECOVERY LOGIC ==========================================

    /**
     * @notice Emitted when tokens accidentally sent to cellar router are recovered.
     * @param token the address of the token
     * @param to the address sweeped tokens were transferred to
     * @param amount amount transferred out
     */
    event Sweep(address indexed token, address indexed to, uint256 amount);

    function sweep(
        ERC20 token,
        address to,
        uint256 amount
    ) external onlyOwner {
        // Transfer out tokens from this cellar router contract that shouldn't be here.
        token.safeTransfer(to, amount);

        emit Sweep(address(token), to, amount);
    }

    // ========================================= HELPER FUNCTIONS =========================================

    /**
     * @notice Split a signature into its components.
     * @param signature a valid secp256k1 signature
     * @return v a component of the secp256k1 signature
     * @return r a component of the secp256k1 signature
     * @return s a component of the secp256k1 signature
     */
    function _splitSignature(bytes memory signature)
        internal
        pure
        returns (
            uint8 v,
            bytes32 r,
            bytes32 s
        )
    {
        if (signature.length != 65) revert USR_InvalidSignature(signature.length, 65);

        // Read each parameter directly from the signature's memory region.
        assembly {
            // Place first word on the stack at r.
            r := mload(add(signature, 32))

            // Place second word on the stack at s.
            s := mload(add(signature, 64))

            // Place final byte on the stack at v.
            v := byte(0, mload(add(signature, 96)))
        }
    }

    /**
     * @notice Perform a swap using Uniswap.
     * @dev If using Uniswap V3 for swap, must specify the pool fee tier to use for each swap. For
     *      example, if there are "n" addresses in path, there should be "n-1" values specifying the
     *      fee tiers of each pool used for each swap. The current possible pool fee tiers for
     *      Uniswap V3 are 0.01% (100), 0.05% (500), 0.3% (3000), and 1% (10000). If using Uniswap
     *      V2, leave pool fees empty to use Uniswap V2 for swap.
     * @param path array of [token1, token2, token3] that specifies the swap path on swap
     * @param poolFees amount out of 1e4 (eg. 10000 == 1%) that represents the fee tier to use for each swap
     * @param assets amount of assets to withdraw
     * @param assetsOutMin minimum amount of assets received from swap
     * @return assetsOut amount of assets received after swap
     */
    function _swap(
        address[] calldata path,
        uint24[] calldata poolFees,
        uint256 assets,
        uint256 assetsOutMin
    ) internal returns (uint256 assetsOut) {
        // Retrieve the asset being swapped.
        ERC20 assetIn = ERC20(path[0]);

        // Check whether to use Uniswap V2 or Uniswap V3 for swap.
        if (poolFees.length == 0) {
            // If no pool fees are specified, use Uniswap V2 for swap.

            // Approve assets to be swapped through the router.
            assetIn.safeApprove(address(uniswapV2Router), assets);

            // Execute the swap.
            uint256[] memory amountsOut = uniswapV2Router.swapExactTokensForTokens(
                assets,
                assetsOutMin,
                path,
                address(this),
                block.timestamp + 60
            );

            assetsOut = amountsOut[amountsOut.length - 1];
        } else {
            // If pool fees are specified, use Uniswap V3 for swap.

            // Approve assets to be swapped through the router.
            assetIn.safeApprove(address(uniswapV3Router), assets);

            // Encode swap parameters.
            bytes memory encodePackedPath = abi.encodePacked(address(assetIn));
            for (uint256 i = 1; i < path.length; i++)
                encodePackedPath = abi.encodePacked(encodePackedPath, poolFees[i - 1], path[i]);

            // Execute the swap.
            assetsOut = uniswapV3Router.exactInput(
                IUniswapV3Router.ExactInputParams({
                    path: encodePackedPath,
                    recipient: address(this),
                    deadline: block.timestamp + 60,
                    amountIn: assets,
                    amountOutMinimum: assetsOutMin
                })
            );
        }
    }
}<|MERGE_RESOLUTION|>--- conflicted
+++ resolved
@@ -4,13 +4,9 @@
 import { ERC20 } from "@solmate/tokens/ERC20.sol";
 import { SafeTransferLib } from "@solmate/utils/SafeTransferLib.sol";
 import { ERC4626 } from "./base/ERC4626.sol";
-<<<<<<< HEAD
+import { Ownable } from "@openzeppelin/contracts/access/Ownable.sol";
+import { IUniswapV2Router02 as IUniswapV2Router } from "./interfaces/IUniswapV2Router02.sol";
 import { IUniswapV3Router } from "./interfaces/IUniswapV3Router.sol";
-=======
-import { Ownable } from "@openzeppelin/contracts/access/Ownable.sol";
-import { ISwapRouter as IUniswapV3Router } from "./interfaces/ISwapRouter.sol";
->>>>>>> 3e5be259
-import { IUniswapV2Router02 as IUniswapV2Router } from "./interfaces/IUniswapV2Router02.sol";
 import { ICellarRouter } from "./interfaces/ICellarRouter.sol";
 import { IGravity } from "./interfaces/IGravity.sol";
 
@@ -38,15 +34,11 @@
      * @param _uniswapV3Router Uniswap V3 swap router address
      * @param _uniswapV2Router Uniswap V2 swap router address
      */
-<<<<<<< HEAD
-    constructor(IUniswapV3Router _uniswapV3Router, IUniswapV2Router _uniswapV2Router) {
-=======
     constructor(
         IUniswapV3Router _uniswapV3Router,
         IUniswapV2Router _uniswapV2Router,
         IGravity gravityBridge
     ) {
->>>>>>> 3e5be259
         uniswapV3Router = _uniswapV3Router;
         uniswapV2Router = _uniswapV2Router;
 
