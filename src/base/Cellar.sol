--- conflicted
+++ resolved
@@ -10,16 +10,11 @@
 import { IGravity } from "src/interfaces/external/IGravity.sol";
 import { Uint256Array } from "src/utils/Uint256Array.sol";
 import { Math } from "../utils/Math.sol";
-<<<<<<< HEAD
 import { Owned } from "@solmate/auth/Owned.sol";
 import { ReentrancyGuard } from "@solmate/utils/ReentrancyGuard.sol";
-=======
 import { BaseAdaptor } from "src/modules/adaptors/BaseAdaptor.sol";
 import { Address } from "@openzeppelin/contracts/utils/Address.sol";
 
-import { console } from "@forge-std/Test.sol";
-import { ReentrancyGuard } from "@openzeppelin/contracts/security/ReentrancyGuard.sol";
->>>>>>> 95c6d2b6
 
 // import { Owned } from "@solmate/auth/Owned.sol";
 
@@ -30,17 +25,13 @@
  * @notice A composable ERC4626 that can use a set of other ERC4626 or ERC20 positions to earn yield.
  * @author Brian Le, crispymangoes
  */
-<<<<<<< HEAD
+//TODO contract should use variable packing
+//TODO look for public functions that can be made external.
+//TODO use solmate Reentrancy, Ownable, and maybe ERC20 to cut down on size.
 contract Cellar is ERC4626, Owned, ReentrancyGuard {
     using AddressArray for address[];
     using AddressArray for ERC20[];
-=======
-//TODO contract should use variable packing
-//TODO look for public functions that can be made external.
-//TODO use solmate Reentrancy, Ownable, and maybe ERC20 to cut down on size.
-contract Cellar is ERC4626, Ownable, ReentrancyGuard {
     using Uint256Array for uint256[];
->>>>>>> 95c6d2b6
     using SafeERC20 for ERC20;
     using SafeCast for uint256;
     using Math for uint256;
@@ -434,15 +425,10 @@
         bytes[] memory _configurationData,
         string memory _name,
         string memory _symbol,
-<<<<<<< HEAD
-        address _strategistPayout
-    ) ERC4626(_asset, _name, _symbol) Owned(_registry.getAddress(0)) {
-=======
         address _strategistPayout,
         uint128 _assetRiskTolerance,
         uint128 _protocolRiskTolerance
-    ) ERC4626(_asset, _name, _symbol) Ownable() {
->>>>>>> 95c6d2b6
+    ) ERC4626(_asset, _name, _symbol) Owned(_registry.getAddress(0)) {
         registry = _registry;
         assetRiskTolerance = _assetRiskTolerance;
         protocolRiskTolerance = _protocolRiskTolerance;
@@ -816,14 +802,10 @@
 
     /**
      * @notice The total amount of assets in the cellar.
-<<<<<<< HEAD
      * @dev EIP4626 states totalAssets needs to be inclusive of fees.
      * Since performance fees mint shares, total assets remains unchanged,
      * so this implementation is inclusive of fees even though it does not explicitly show it.
      * @dev EIP4626 states totalAssets must not revert, but it is possible for `totalAssets` to revert
-=======
-     * @dev EIP4626 states totalAssets  must not revert, but it is possible for `totalAssets` to revert
->>>>>>> 95c6d2b6
      * so it does NOT conform to ERC4626 standards.
      */
     //TODO take this logic and make generalized internal function to replace this and withdrawable amount
@@ -954,39 +936,12 @@
         }
         // Get amount of assets to withdraw.
         uint256 _totalAssets = totalAssets();
-<<<<<<< HEAD
-        uint256 feeInAssets = _previewPerformanceFees(_totalAssets);
-        uint256 assets = _convertToAssets(balanceOf(owner), _totalAssets - feeInAssets);
-
-        if (withdrawType == WithdrawType.ORDERLY) {
-            uint256 withdrawable = totalAssetsWithdrawable();
-            maxOut = assets <= withdrawable ? assets : withdrawable;
-        } else {
-            (, , , uint256[] memory positionBalances, uint256[] memory withdrawableBalances) = _getData();
-            uint256 totalShares = totalSupply();
-            uint256 shares = balanceOf(owner);
-            uint256 smallestPercentWithdrawable = 1e18;
-            for (uint256 i = 0; i < withdrawableBalances.length; i++) {
-                if (positionBalances[i] == 0) continue;
-                if (withdrawableBalances[i] == 0) return 0;
-                uint256 percentWithdrawable = withdrawableBalances[i].mulDivDown(1e18, positionBalances[i]);
-                if (percentWithdrawable < smallestPercentWithdrawable)
-                    smallestPercentWithdrawable = percentWithdrawable;
-            }
-            uint256 userOwnershipPercent = shares.mulDivDown(1e18, totalShares);
-            maxOut = userOwnershipPercent <= smallestPercentWithdrawable
-                ? assets
-                : (_totalAssets - feeInAssets).mulDivDown(smallestPercentWithdrawable, 1e18);
-        }
-        if (inShares) maxOut = _convertToShares(maxOut, _totalAssets - feeInAssets);
-=======
         uint256 assets = _convertToAssets(balanceOf(owner), _totalAssets);
 
         uint256 withdrawable = totalAssetsWithdrawable();
         maxOut = assets <= withdrawable ? assets : withdrawable;
 
         if (inShares) maxOut = _convertToShares(maxOut, _totalAssets);
->>>>>>> 95c6d2b6
         // else leave maxOut in terms of assets.
     }
 
@@ -1161,15 +1116,6 @@
 
     /**
      * @notice Total amount of assets that can be deposited for a user.
-<<<<<<< HEAD
-     * @dev This function does not take into account performance fees.
-     *      Performance fees would reduce `receiver`s `ownedAssets`,
-     *      making the `assets` value returned lower than actual
-     * @dev EIP4626 states maxDeposit must not revert, but it is possible for `totalAssets` to revert
-     * so it does NOT conform to ERC4626 standards.
-     * @param receiver address of account that would receive the shares
-=======
->>>>>>> 95c6d2b6
      * @return assets maximum amount of assets that can be deposited
      */
     function maxDeposit(address) public view override returns (uint256) {
@@ -1180,26 +1126,12 @@
 
     /**
      * @notice Total amount of shares that can be minted for a user.
-<<<<<<< HEAD
-     * @dev This function does not take into account performance fees.
-     *      Performance fees would reduce `receiver`s `ownedAssets`,
-     *      making the `shares` value returned lower than actual
-     * @dev EIP4626 states maxMint must not revert, but it is possible for `totalAssets` to revert
-     * so it does NOT conform to ERC4626 standards.
-     * @param receiver address of account that would receive the shares
-     * @return shares maximum amount of shares that can be minted
-     */
-    function maxMint(address receiver) public view override returns (uint256) {
-        uint256 amount = maxDeposit(receiver);
-        return amount == type(uint256).max ? amount : convertToShares(amount);
-=======
      * @return shares maximum amount of shares that can be minted
      */
     function maxMint(address) public view override returns (uint256) {
         if (isShutdown) return 0;
 
         return type(uint256).max;
->>>>>>> 95c6d2b6
     }
 
     // ========================================= FEES LOGIC =========================================
