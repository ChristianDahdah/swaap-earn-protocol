// SPDX-License-Identifier: Apache-2.0
pragma solidity 0.8.21;

import { Math } from "src/utils/Math.sol";
import { ERC4626, ERC20 } from "src/base/ERC4626.sol";
import { SafeTransferLib } from "@solmate/utils/SafeTransferLib.sol";
import { Registry } from "src/Registry.sol";
import { PriceRouter } from "src/modules/price-router/PriceRouter.sol";
import { Uint32Array } from "src/utils/Uint32Array.sol";
import { BaseAdaptor } from "src/modules/adaptors/BaseAdaptor.sol";
import { Address } from "@openzeppelin/contracts/utils/Address.sol";
import { Ownable } from "@openzeppelin/contracts/access/Ownable.sol";
import { Owned } from "@solmate/auth/Owned.sol";
import { FeesManager } from "src/modules/fees/FeesManager.sol";

/**
 * @title Swaap Fund
 * @notice A composable ERC4626 that can use arbitrary DeFi assets/positions using adaptors.
 * @dev Forked from https://github.com/PeggyJV/cellar-contracts
 */
contract Fund is ERC4626, Ownable {
    using Uint32Array for uint32[];
    using SafeTransferLib for ERC20;
    using Math for uint256;
    using Address for address;

    // ========================================= One Slot Values =========================================
    // Below values are frequently accessed in the same TXs. By moving them to the top
    // they will be stored in the same slot, reducing cold access reads.

    /**
     * @notice The maximum amount of shares that can be in circulation.
     * @dev Can be increase or decreased by Fund's Owner.
     */
    uint192 public shareSupplyCap;

    /**
     * @notice `locked` is public, so that the state can be checked even during view function calls.
     */
    bool public locked;

    /**
     * @notice Whether or not the contract is shutdown in case of an emergency.
     */
    bool public isShutdown;

    /**
     * @notice This bool is used to stop rebalancers from abusing Base Adaptor functions(deposit/withdraw).
     */
    bool public blockExternalReceiver;

    /**
     * @notice Stores the position id of the holding position in the creditPositions array.
     */
    uint32 public holdingPosition;

    /**
     * @notice Sets the end date when the fund pause mode will be disregarded whatever its state.
     */
    uint256 public immutable endPauseTimestamp;

    // ========================================= MULTICALL =========================================

    /**
     * @notice Allows caller to call multiple functions in a single TX.
     * @dev Does NOT return the function return values.
     */
    function multicall(bytes[] calldata data) external {
        for (uint256 i; i < data.length; ++i) address(this).functionDelegateCall(data[i]);
    }

    // ========================================= REENTRANCY GUARD =========================================

    error Fund__Reentrancy();

    function _revertWhenReentrant() internal view {
        if (locked) revert Fund__Reentrancy();
    }

    function _nonReentrantAfter() internal {
        locked = false;
    }

    function _nonReentrantBefore() internal {
        _revertWhenReentrant();
        locked = true;
    }

    modifier nonReentrant() {
        _nonReentrantBefore();
        _;
        _nonReentrantAfter();
    }

    // ========================================= PRICE ROUTER CACHE =========================================
    /// @dev Represents 100% in basis points, where 1 basis point is 1/100th of 1%.
    uint16 internal constant _BPS_ONE_HUNDRED_PER_CENT = 1e4;

    /**
     * @notice Cached price router contract.
     * @dev This way fund has to "opt in" to price router changes.
     */
    PriceRouter public priceRouter;

    /**
     * @notice Updates the fund to use the latest price router in the registry.
     * @param checkTotalAssets If true totalAssets is checked before and after updating the price router,
     *        and is verified to be withing a +- 5% envelope.
     *        If false totalAssets is only called after updating the price router.]
     * @param allowableRange The +- range the total assets may deviate between the old and new price router.
     *                       - 1_000 == 10%
     *                       - 500 == 5%
     * @param expectedPriceRouter The registry price router differed from the expected price router.
     * @dev `allowableRange` reverts from arithmetic underflow if it is greater than 10_000, this is
     *      desired behavior.
     * @dev Callable by the Fund's owner.
     */
    function cachePriceRouter(
        bool checkTotalAssets,
        uint16 allowableRange,
        address expectedPriceRouter
    ) external onlyOwner {
        uint256 minAssets;
        uint256 maxAssets;

        if (checkTotalAssets) {
            uint256 assetsBefore = totalAssets();
            minAssets = assetsBefore.mulDivDown(_BPS_ONE_HUNDRED_PER_CENT - allowableRange, _BPS_ONE_HUNDRED_PER_CENT);
            maxAssets = assetsBefore.mulDivDown(_BPS_ONE_HUNDRED_PER_CENT + allowableRange, _BPS_ONE_HUNDRED_PER_CENT);
        }

        // Make sure expected price router is equal to price router grabbed from registry.
        _checkRegistryAddressAgainstExpected(_PRICE_ROUTER_REGISTRY_SLOT, expectedPriceRouter);

        priceRouter = PriceRouter(expectedPriceRouter);

        if (checkTotalAssets) {
            uint256 assetsAfter = totalAssets();
            if (assetsAfter < minAssets || assetsAfter > maxAssets)
                revert Fund__TotalAssetDeviatedOutsideRange(assetsAfter, minAssets, maxAssets);
        }
    }

    // ========================================= POSITIONS CONFIG =========================================

    /**
     * @notice Emitted when a position is added.
     * @param position id of position that was added
     * @param index index that position was added at
     */
    event PositionAdded(uint32 position, uint256 index);

    /**
     * @notice Emitted when a position is removed.
     * @param position id of position that was removed
     * @param index index that position was removed from
     */
    event PositionRemoved(uint32 position, uint256 index);

    /**
     * @notice Emitted when the positions at two indexes are swapped.
     * @param newPosition1 id of position (previously at index2) that replaced index1.
     * @param newPosition2 id of position (previously at index1) that replaced index2.
     * @param index1 index of first position involved in the swap
     * @param index2 index of second position involved in the swap.
     */
    event PositionSwapped(uint32 newPosition1, uint32 newPosition2, uint256 index1, uint256 index2);

    /**
     * @notice Emitted when owner adds/removes a position to/from the funds catalogue.
     */
    event PositionCatalogueAltered(uint32 positionId, bool inCatalogue);

    /**
     * @notice Emitted when owner adds/removes an adaptor to/from the funds catalogue.
     */
    event AdaptorCatalogueAltered(address adaptor, bool inCatalogue);

    /**
     * @notice Attempted to add a position that is already being used.
     * @param position id of the position
     */
    error Fund__PositionAlreadyUsed(uint32 position);

    /**
     * @notice Attempted to make an unused position the holding position.
     * @param position id of the position
     */
    error Fund__PositionNotUsed(uint32 position);

    /**
     * @notice Attempted to add a position that is not in the catalogue.
     * @param position id of the position
     */
    error Fund__PositionNotInCatalogue(uint32 position);

    /**
     * @notice Attempted an action on a position that is required to be empty before the action can be performed.
     * @param position address of the non-empty position
     * @param sharesRemaining amount of shares remaining in the position
     */
    error Fund__PositionNotEmpty(uint32 position, uint256 sharesRemaining);

    /**
     * @notice Attempted an operation with an asset that was different then the one expected.
     * @param asset address of the asset
     * @param expectedAsset address of the expected asset
     */
    error Fund__AssetMismatch(address asset, address expectedAsset);

    /**
     * @notice Attempted to add a position when the position array is full.
     * @param maxPositions maximum number of positions that can be used
     */
    error Fund__PositionArrayFull(uint256 maxPositions);

    /**
     * @notice Attempted to add a position, with mismatched debt.
     * @param position the posiiton id that was mismatched
     */
    error Fund__DebtMismatch(uint32 position);

    /**
     * @notice Attempted to remove the Funds holding position.
     */
    error Fund__RemovingHoldingPosition();

    /**
     * @notice Attempted to remove an index with an unexpected positionId.
     */
    error Fund__WrongPositionId();

    /**
     * @notice Attempted to add an invalid holding position.
     * @param positionId the id of the invalid position.
     */
    error Fund__InvalidHoldingPosition(uint32 positionId);

    /**
     * @notice Attempted to force out the wrong position.
     */
    error Fund__FailedToForceOutPosition();

    /**
     * @notice Array of uint32s made up of funds credit positions Ids.
     */
    uint32[] public creditPositions;

    /**
     * @notice Array of uint32s made up of funds debt positions Ids.
     */
    uint32[] public debtPositions;

    /**
     * @notice Tell whether a position is currently used.
     */
    mapping(uint256 => bool) public isPositionUsed;

    /**
     * @notice Get position data given position id.
     */
    mapping(uint32 => Registry.PositionData) public getPositionData;

    /**
     * @notice Get the ids of the credit positions currently used by the fund.
     */
    function getCreditPositions() external view returns (uint32[] memory) {
        return creditPositions;
    }

    /**
     * @notice Get the ids of the debt positions currently used by the fund.
     */
    function getDebtPositions() external view returns (uint32[] memory) {
        return debtPositions;
    }

    /**
     * @notice Maximum amount of positions a fund can have in its credit/debt arrays.
     */
    uint256 internal constant _MAX_POSITIONS = 32;

    /**
     * @notice Allows owner to change the holding position.
     * @dev Callable by the Fund's owner.
     */
    function setHoldingPosition(uint32 positionId) public onlyOwner {
        if (!isPositionUsed[positionId]) revert Fund__PositionNotUsed(positionId);
        if (_assetOf(positionId) != asset) revert Fund__AssetMismatch(address(asset), address(_assetOf(positionId)));
        if (getPositionData[positionId].isDebt) revert Fund__InvalidHoldingPosition(positionId);
        holdingPosition = positionId;
    }

    /**
     * @notice Positions the rebalancers can use.
     */
    mapping(uint32 => bool) public positionCatalogue;

    /**
     * @notice Adaptors the rebalancers can use.
     */
    mapping(address => bool) public adaptorCatalogue;

    /**
     * @notice Allows the Owner to add positions to this fund's catalogue.
     * @dev Callable by the Fund's owner.
     */
    function addPositionToCatalogue(uint32 positionId) public onlyOwner {
        // Make sure position is not paused and is trusted.
        registry.revertIfPositionIsNotTrusted(positionId);
        positionCatalogue[positionId] = true;
        emit PositionCatalogueAltered(positionId, true);
    }

    /**
     * @notice Allows owner to remove positions from this fund's catalogue.
     * @dev Callable by the Fund's owner.
     */
    function removePositionFromCatalogue(uint32 positionId) external onlyOwner {
        positionCatalogue[positionId] = false;
        emit PositionCatalogueAltered(positionId, false);
    }

    /**
     * @notice Allows owner to add adaptors to this fund's catalogue.
     * @dev Callable by the Fund's owner.
     */
    function addAdaptorToCatalogue(address adaptor) external onlyOwner {
        // Make sure adaptor is not paused and is trusted.
        registry.revertIfAdaptorIsNotTrusted(adaptor);
        adaptorCatalogue[adaptor] = true;
        emit AdaptorCatalogueAltered(adaptor, true);
    }

    /**
     * @notice Allows owner to remove adaptors from this fund's catalogue.
     * @dev Callable by the Fund's owner.
     */
    function removeAdaptorFromCatalogue(address adaptor) external onlyOwner {
        adaptorCatalogue[adaptor] = false;
        emit AdaptorCatalogueAltered(adaptor, false);
    }

    /**
     * @notice Insert a trusted position to the list of positions used by the fund at a given index.
     * @param index index at which to insert the position
     * @param positionId id of position to add
     * @param configurationData data used to configure how the position behaves
     * @dev Callable by the Fund's owner.
     */
    function addPosition(
        uint32 index,
        uint32 positionId,
        bytes memory configurationData,
        bool inDebtArray
    ) public onlyOwner {
        _whenNotShutdown();

        // Check if position is already being used.
        if (isPositionUsed[positionId]) revert Fund__PositionAlreadyUsed(positionId);

        // Check if position is in the position catalogue.
        if (!positionCatalogue[positionId]) revert Fund__PositionNotInCatalogue(positionId);

        // Grab position data from registry.
        // Also checks if position is not trusted and reverts if so.
        (address adaptor, bool isDebt, bytes memory adaptorData) = registry.addPositionToFund(positionId);

        if (isDebt != inDebtArray) revert Fund__DebtMismatch(positionId);

        // Copy position data from registry to here.
        getPositionData[positionId] = Registry.PositionData({
            adaptor: adaptor,
            isDebt: isDebt,
            adaptorData: adaptorData,
            configurationData: configurationData
        });

        if (isDebt) {
            if (debtPositions.length >= _MAX_POSITIONS) revert Fund__PositionArrayFull(_MAX_POSITIONS);
            // Add new position at a specified index.
            debtPositions.add(index, positionId);
        } else {
            if (creditPositions.length >= _MAX_POSITIONS) revert Fund__PositionArrayFull(_MAX_POSITIONS);
            // Add new position at a specified index.
            creditPositions.add(index, positionId);
        }

        isPositionUsed[positionId] = true;

        emit PositionAdded(positionId, index);
    }

    /**
     * @notice Remove the position at a given index from the list of positions used by the fund.
     * @dev Callable by the Fund's owner.
     * @param index index at which to remove the position
<<<<<<< HEAD
     * @param expectedPositionId id of the position to remove
     * @dev Callable by Swaap Strategist.
=======
>>>>>>> 98caa6d6
     */
    function removePosition(uint32 index, uint32 expectedPositionId, bool inDebtArray) external onlyOwner {
        // Get position being removed.
        uint32 positionId = inDebtArray ? debtPositions[index] : creditPositions[index];

        if (expectedPositionId != positionId) revert Fund__WrongPositionId();

        // Only remove position if it is empty, and if it is not the holding position.
        uint256 positionBalance = _balanceOf(positionId);
        if (positionBalance > 0) revert Fund__PositionNotEmpty(positionId, positionBalance);

        _removePosition(index, positionId, inDebtArray);
    }

    /**
     * @notice Allows Fund's owner to forceably remove a position from the Fund without checking its balance is zero.
     * @dev Callable by the Fund's owner.
     */
    function forcePositionOut(uint32 index, uint32 positionId, bool inDebtArray) external onlyOwner {
        // Get position being removed.
        uint32 _positionId = inDebtArray ? debtPositions[index] : creditPositions[index];
        // Make sure position id right, and is distrusted.
        if (positionId != _positionId || registry.isPositionTrusted(positionId))
            revert Fund__FailedToForceOutPosition();

        _removePosition(index, positionId, inDebtArray);
    }

    /**
     * @notice Internal helper function to remove positions from funds tracked arrays.
     */
    function _removePosition(uint32 index, uint32 positionId, bool inDebtArray) internal {
        if (positionId == holdingPosition) revert Fund__RemovingHoldingPosition();

        if (inDebtArray) {
            // Remove position at the given index.
            debtPositions.remove(index);
        } else {
            creditPositions.remove(index);
        }

        isPositionUsed[positionId] = false;
        delete getPositionData[positionId];

        emit PositionRemoved(positionId, index);
    }

    /**
     * @notice Swap the positions at two given indexes.
     * @param index1 index of first position to swap
     * @param index2 index of second position to swap
     * @param inDebtArray bool indicating to switch positions in the debt array, or the credit array.
     * @dev Callable by the Fund's owner.
     */
    function swapPositions(uint32 index1, uint32 index2, bool inDebtArray) external onlyOwner {
        // Get the new positions that will be at each index.
        uint32 newPosition1;
        uint32 newPosition2;

        if (inDebtArray) {
            newPosition1 = debtPositions[index2];
            newPosition2 = debtPositions[index1];
            // Swap positions.
            (debtPositions[index1], debtPositions[index2]) = (newPosition1, newPosition2);
        } else {
            newPosition1 = creditPositions[index2];
            newPosition2 = creditPositions[index1];
            // Swap positions.
            (creditPositions[index1], creditPositions[index2]) = (newPosition1, newPosition2);
        }

        emit PositionSwapped(newPosition1, newPosition2, index1, index2);
    }

    // =========================================== EMERGENCY LOGIC ===========================================

    /**
     * @notice Emitted when fund emergency state is changed.
     * @param isShutdown whether the fund is shutdown
     */
    event ShutdownChanged(bool isShutdown);

    /**
     * @notice Attempted action was prevented due to contract being shutdown.
     */
    error Fund__ContractShutdown();

    /**
     * @notice Attempted action was prevented due to contract not being shutdown.
     */
    error Fund__ContractNotShutdown();

    /**
     * @notice Attempted to interact with the fund when it is paused.
     */
    error Fund__Paused();

    /**
     * @notice View function external contracts can use to see if the fund is paused.
     */
    function isPaused() public view returns (bool) {
        if (block.timestamp < endPauseTimestamp) {
            return registry.isCallerPaused(address(this));
        }
        return false;
    }

    /**
     * @notice Pauses all user entry/exits, and rebalances.
     */
    function _whenNotPaused() internal view {
        if (isPaused()) revert Fund__Paused();
    }

    /**
     * @notice Prevent a function from being called during a shutdown.
     */
    function _whenNotShutdown() internal view {
        if (isShutdown) revert Fund__ContractShutdown();
    }

    /**
     * @notice Shutdown the fund. Used in an emergency or if the fund has been deprecated.
     * @dev Callable by the Fund's owner.
     */
    function initiateShutdown() external onlyOwner {
        _whenNotShutdown();
        isShutdown = true;

        emit ShutdownChanged(true);
    }

    /**
     * @notice Restart the fund.
     * @dev Callable by the Fund's owner.
     */
    function liftShutdown() external onlyOwner {
        if (!isShutdown) revert Fund__ContractNotShutdown();
        isShutdown = false;

        emit ShutdownChanged(false);
    }

    // =========================================== CONSTRUCTOR ===========================================

    /**
     * @notice Delay between the creation of the fund and the end of the pause period.
     */
    uint256 internal constant _DELAY_UNTIL_END_PAUSE = 30 days * 9; // 9 months

    /**
     * @notice Id to get the price router from the registry.
     */
    uint256 internal constant _PRICE_ROUTER_REGISTRY_SLOT = 2;

    /**
     * @notice The minimum amount of shares to be minted in the contructor.
     */
    uint256 internal constant _MINIMUM_CONSTRUCTOR_MINT = 1e4;

    uint8 internal constant _FUND_DECIMALS = 18;

    /**
     * @notice Attempted to deploy contract without minting enough shares.
     */
    error Fund__MinimumConstructorMintNotMet();

    /**
     * @notice Address of the platform's registry contract. Used to get the latest address of modules.
     */
    Registry public immutable registry;

    uint8 internal immutable _ASSET_DECIMALS;

    /**
     * @notice Address of the fees manager contract.
     */
    FeesManager public immutable FEES_MANAGER;

    /**
     * @dev Owner should be set to the ProtocolDAO
     * @param _registry address of the platform's registry contract
     * @param _asset address of underlying token used for the for accounting, depositing, and withdrawing
     * @param _name name of this fund's share token
     * @param _symbol symbol of this fund's share token
     * @param _holdingPosition the holding position of the Fund
     *        must use a position that does NOT call back to fund on use(Like ERC20 positions).
     * @param _holdingPositionConfig configuration data for holding position
     * @param _initialDeposit initial amount of assets to deposit into the Fund
     * @param _shareSupplyCap starting share supply cap
     */
    constructor(
        address _owner,
        Registry _registry,
        ERC20 _asset,
        string memory _name,
        string memory _symbol,
        uint32 _holdingPosition,
        bytes memory _holdingPositionConfig,
        uint256 _initialDeposit,
        uint192 _shareSupplyCap
    ) ERC4626(_asset) ERC20(_name, _symbol, _FUND_DECIMALS) Ownable() {
        endPauseTimestamp = block.timestamp + _DELAY_UNTIL_END_PAUSE;
        registry = _registry;
        priceRouter = PriceRouter(_registry.getAddress(_PRICE_ROUTER_REGISTRY_SLOT));

        // Initialize holding position.
        addPositionToCatalogue(_holdingPosition);
        addPosition(0, _holdingPosition, _holdingPositionConfig, false);
        setHoldingPosition(_holdingPosition);

        // Update Share Supply Cap.
        shareSupplyCap = _shareSupplyCap;

        if (_initialDeposit < _MINIMUM_CONSTRUCTOR_MINT) revert Fund__MinimumConstructorMintNotMet();

        // Deposit into Fund, and mint shares to Deployer address.
        _asset.safeTransferFrom(_owner, address(this), _initialDeposit);
        // Set the share price as 1:1 * 10**(fund.decimals - asset.decimals) with underlying asset.
        _ASSET_DECIMALS = _asset.decimals(); // reverts if asset decimals > fund decimals
        _mint(msg.sender, _initialDeposit * (10 ** (_FUND_DECIMALS - _ASSET_DECIMALS)));
        // Deposit _initialDeposit into holding position.
        _depositTo(_holdingPosition, _initialDeposit);

        FEES_MANAGER = _registry.FEES_MANAGER();

        transferOwnership(_owner);
    }

    // =========================================== CORE LOGIC ===========================================

    /**
     * @notice Attempted an action with zero shares.
     */
    error Fund__ZeroShares();

    /**
     * @notice Attempted an action with zero assets.
     */
    error Fund__ZeroAssets();

    /**
     * @notice Withdraw did not withdraw all assets.
     * @param assetsOwed the remaining assets owed that were not withdrawn.
     */
    error Fund__IncompleteWithdraw(uint256 assetsOwed);

    /**
     * @notice called at the beginning of deposit.
     */
    function beforeDeposit(uint256, uint256, address) internal view virtual {
        _whenNotShutdown();
        _whenNotPaused();
    }

    /**
     * @notice called at the end of deposit.
     * @param assets amount of assets deposited by user.
     */
    function afterDeposit(uint256 assets, uint256, address) internal virtual {
        _depositTo(holdingPosition, assets);
    }

    /**
     * @notice called at the beginning of withdraw.
     */
    function beforeWithdraw(uint256, uint256, address, address) internal view virtual {
        _whenNotPaused();
    }

    /**
     * @notice Called when users enter the fund via deposit or mint.
     */
    function _enter(uint256 assets, uint256 shares, address receiver) internal {
        beforeDeposit(assets, shares, receiver);

        // Need to transfer before minting or ERC777s could reenter.
        asset.safeTransferFrom(msg.sender, address(this), assets);

        _mint(receiver, shares);

        emit Deposit(msg.sender, receiver, assets, shares);

        afterDeposit(assets, shares, receiver);
    }

    /**
     * @notice Deposits assets into the fund, and returns shares to receiver.
     * @param assets amount of assets deposited by user.
     * @param receiver address to receive the shares.
     * @return shares amount of shares given for deposit.
     */
    function deposit(uint256 assets, address receiver) public virtual override nonReentrant returns (uint256 shares) {
        // the total supply is the equivalent of total shares after applying the performance and management fees
        (uint256 _totalAssets, uint256 _totalSupply) = _collectFeesAndGetTotalAssetsAndTotalSupply(true);

        if ((shares = _convertToShares(assets, _totalAssets, _totalSupply)) == 0) revert Fund__ZeroShares();

        if ((_totalSupply + shares) > shareSupplyCap) revert Fund__ShareSupplyCapExceeded();

        _enter(assets, shares, receiver);
    }

    /**
     * @notice Mints shares from the fund, and returns shares to receiver.
     * @param shares amount of shares requested by user.
     * @param receiver address to receive the shares.
     * @return assets amount of assets deposited into the fund.
     */
    function mint(uint256 shares, address receiver) public virtual override nonReentrant returns (uint256 assets) {
        // the total supply is the equivalent of total shares after applying the performance and management fees
        (uint256 _totalAssets, uint256 _totalSupply) = _collectFeesAndGetTotalAssetsAndTotalSupply(true);

        // previewMint rounds up, but initial mint could return zero assets, so check for rounding error.
        if ((assets = _previewMint(shares, _totalAssets, _totalSupply)) == 0) revert Fund__ZeroAssets();

        if ((_totalSupply + shares) > shareSupplyCap) revert Fund__ShareSupplyCapExceeded();

        _enter(assets, shares, receiver);
    }

    /**
     * @notice Called when users exit the fund via withdraw or redeem.
     */
    function _exit(uint256 assets, uint256 shares, address receiver, address owner) internal {
        beforeWithdraw(assets, shares, receiver, owner);

        if (msg.sender != owner) {
            uint256 allowed = allowance[owner][msg.sender]; // Saves gas for limited approvals.

            if (allowed != type(uint256).max) allowance[owner][msg.sender] = allowed - shares;
        }

        _burn(owner, shares);

        emit Withdraw(msg.sender, receiver, owner, assets, shares);
        _withdrawInOrder(assets, receiver);

        /// @notice `afterWithdraw` is currently not used.
        // afterWithdraw(assets, shares, receiver, owner);
    }

    /**
     * @notice Withdraw assets from the fund by redeeming shares.
     * @dev Unlike conventional ERC4626 contracts, this may not always return one asset to the receiver.
     *      Since there are no swaps involved in this function, the receiver may receive multiple
     *      assets. The value of all the assets returned will be equal to the amount defined by
     *      `assets` denominated in the `asset` of the fund (eg. if `asset` is USDC and `assets`
     *      is 1000, then the receiver will receive $1000 worth of assets in either one or many
     *      tokens).
     * @param assets equivalent value of the assets withdrawn, denominated in the fund's asset
     * @param receiver address that will receive withdrawn assets
     * @param owner address that owns the shares being redeemed
     * @return shares amount of shares redeemed
     */
    function withdraw(
        uint256 assets,
        address receiver,
        address owner
    ) public override nonReentrant returns (uint256 shares) {
        // the total supply is the equivalent of total shares after applying the performance and management fees
        (uint256 _totalAssets, uint256 _totalSupply) = _collectFeesAndGetTotalAssetsAndTotalSupply(false);

        // No need to check for rounding error, `previewWithdraw` rounds up.
        shares = _previewWithdraw(assets, _totalAssets, _totalSupply);

        _exit(assets, shares, receiver, owner);
    }

    /**
     * @notice Redeem shares to withdraw assets from the fund.
     * @dev Unlike conventional ERC4626 contracts, this may not always return one asset to the receiver.
     *      Since there are no swaps involved in this function, the receiver may receive multiple
     *      assets. The value of all the assets returned will be equal to the amount defined by
     *      `assets` denominated in the `asset` of the fund (eg. if `asset` is USDC and `assets`
     *      is 1000, then the receiver will receive $1000 worth of assets in either one or many
     *      tokens).
     * @param shares amount of shares to redeem
     * @param receiver address that will receive withdrawn assets
     * @param owner address that owns the shares being redeemed
     * @return assets equivalent value of the assets withdrawn, denominated in the fund's asset
     */
    function redeem(
        uint256 shares,
        address receiver,
        address owner
    ) public override nonReentrant returns (uint256 assets) {
        // the total supply is the equivalent of total shares after applying the performance and management fees
        (uint256 _totalAssets, uint256 _totalSupply) = _collectFeesAndGetTotalAssetsAndTotalSupply(false);

        if ((assets = _convertToAssets(shares, _totalAssets, _totalSupply)) == 0) revert Fund__ZeroAssets();

        _exit(assets, shares, receiver, owner);
    }

    /**
     * @notice Called at the beginning of `previewDeposit`, `previewMint`, `previewWithdraw` and `previewRedeem`.
     * @return _totalAssets the virtual total assets in the fund after fees if any
     * @return _totalSupply the virtual total supply of shares after fees if any
     */
    function _previewTotalAssetsAndTotalSupplyAfterFees(
        bool _isEntering
    ) internal view virtual returns (uint256, uint256) {
        uint256 _totalAssets = _calculateTotalAssets();
        uint256 _totalSupply = totalSupply;

        if (isShutdown) {
            return (_totalAssets, _totalSupply);
        }

        (uint16 _enterOrExitFeesRate, uint256 _feesAsShares) = FEES_MANAGER.previewApplyFeesBeforeJoinExit(
            _totalAssets,
            _totalSupply,
            _isEntering
        );

        _totalAssets = _applyEnterOrExitFees(_totalAssets, _enterOrExitFeesRate, _isEntering);

        return (_totalAssets, _totalSupply + _feesAsShares);
    }

    /**
     * @notice Collect fees from the fund.
     * @dev Callable by anyone (permissionless).
     */
    function collectFees() external nonReentrant {
        _whenNotPaused();
        _collectFeesAndGetTotalAssetsAndTotalSupply(false);
    }

    /**
     * @notice Called at the beginning of `deposit`, `mint`, `withdraw` and `redeem`.
     * @dev This function is called before the fund applies fees.
     * @return _totalAssets the virtual total assets in the fund after enter or exit fees
     * @return _totalSupply the total supply of shares after management and performance fees
     */
    function _collectFeesAndGetTotalAssetsAndTotalSupply(bool _isEntering) internal virtual returns (uint256, uint256) {
        uint256 _totalAssets = _calculateTotalAssets();
        uint256 _totalSupply = totalSupply;

        if (isShutdown) {
            return (_totalAssets, _totalSupply);
        }

        try FEES_MANAGER.applyFeesBeforeJoinExit(_totalAssets, _totalSupply, _isEntering) returns (
            uint16 _enterOrExitFeesRate,
            uint256 _feesAsShares
        ) {
            if (_feesAsShares > 0) {
                _mint(address(FEES_MANAGER), _feesAsShares);
                _totalSupply += _feesAsShares;
            }

            _totalAssets = _applyEnterOrExitFees(_totalAssets, _enterOrExitFeesRate, _isEntering);

            return (_totalAssets, _totalSupply);
        } catch {
            // If fees fail to apply, return with 0 fees. (it should not happen in normal cases)
            return (_totalAssets, _totalSupply);
        }
    }

    /// @return virtualTotalAssets the virtual total assets after applying enter or exit fees
    function _applyEnterOrExitFees(
        uint256 _totalAssets,
        uint16 _enterOrExitFeeRate,
        bool _isEntering
    ) internal pure returns (uint256) {
        if (_enterOrExitFeeRate == 0) {
            return _totalAssets;
        }

        if (_isEntering) {
            return _totalAssets.mulDivUp(_BPS_ONE_HUNDRED_PER_CENT + _enterOrExitFeeRate, _BPS_ONE_HUNDRED_PER_CENT);
        }

        return _totalAssets.mulDivDown(_BPS_ONE_HUNDRED_PER_CENT - _enterOrExitFeeRate, _BPS_ONE_HUNDRED_PER_CENT);
    }

    /**
     * @notice Struct used in `_withdrawInOrder` in order to hold multiple pricing values in a single variable.
     * @dev Prevents stack too deep errors.
     */
    struct WithdrawPricing {
        uint256 priceBaseUSD;
        uint256 oneBase;
        uint256 priceQuoteUSD;
        uint256 oneQuote;
    }

    /**
     * @notice Multipler used to insure calculations use very high precision.
     */
    uint256 private constant PRECISION_MULTIPLIER = 1e18;

    /**
     * @dev Withdraw from positions in the order defined by `positions`.
     * @param assets the amount of assets to withdraw from fund
     * @param receiver the address to sent withdrawn assets to
     * @dev Only loop through credit array because debt can not be withdraw by users.
     */
    function _withdrawInOrder(uint256 assets, address receiver) internal {
        // Save asset price in USD, and decimals to reduce external calls.
        WithdrawPricing memory pricingInfo;
        pricingInfo.priceQuoteUSD = priceRouter.getPriceInUSD(asset);
        pricingInfo.oneQuote = 10 ** _ASSET_DECIMALS;
        uint256 creditLength = creditPositions.length;
        for (uint256 i; i < creditLength; ++i) {
            uint32 position = creditPositions[i];
            uint256 withdrawableBalance = _withdrawableFrom(position);
            // Move on to next position if this one is empty.
            if (withdrawableBalance == 0) continue;
            ERC20 positionAsset = _assetOf(position);

            pricingInfo.priceBaseUSD = priceRouter.getPriceInUSD(positionAsset);
            pricingInfo.oneBase = 10 ** positionAsset.decimals();
            uint256 totalWithdrawableBalanceInAssets;
            {
                uint256 withdrawableBalanceInUSD = (PRECISION_MULTIPLIER * withdrawableBalance).mulDivDown(
                    pricingInfo.priceBaseUSD,
                    pricingInfo.oneBase
                );
                totalWithdrawableBalanceInAssets = withdrawableBalanceInUSD.mulDivDown(
                    pricingInfo.oneQuote,
                    pricingInfo.priceQuoteUSD
                );
                totalWithdrawableBalanceInAssets = totalWithdrawableBalanceInAssets / PRECISION_MULTIPLIER;
            }

            // We want to pull as much as we can from this position, but no more than needed.
            uint256 amount;

            if (totalWithdrawableBalanceInAssets > assets) {
                // Convert assets into position asset.
                uint256 assetsInUSD = (PRECISION_MULTIPLIER * assets).mulDivDown(
                    pricingInfo.priceQuoteUSD,
                    pricingInfo.oneQuote
                );
                amount = assetsInUSD.mulDivDown(pricingInfo.oneBase, pricingInfo.priceBaseUSD);
                amount = amount / PRECISION_MULTIPLIER;
                assets = 0;
            } else {
                amount = withdrawableBalance;
                assets = assets - totalWithdrawableBalanceInAssets;
            }

            // Withdraw from position.
            _withdrawFrom(position, amount, receiver);

            // Stop if no more assets to withdraw.
            if (assets == 0) break;
        }
        // If withdraw did not remove all assets owed, revert.
        if (assets > 0) revert Fund__IncompleteWithdraw(assets);
    }

    // ========================================= ACCOUNTING LOGIC =========================================

    function _calculateTotalWithdrawableAssets() internal view returns (uint256 withdrawableAssets) {
        uint256 numOfCreditPositions = creditPositions.length;
        ERC20[] memory creditAssets = new ERC20[](numOfCreditPositions);
        uint256[] memory creditBalances = new uint256[](numOfCreditPositions);

        for (uint256 i; i < numOfCreditPositions; ++i) {
            uint32 position = creditPositions[i];
            // If the withdrawable balance is zero there is no point to query the asset since a zero balance has zero value.
            if ((creditBalances[i] = _withdrawableFrom(position)) == 0) continue;
            creditAssets[i] = _assetOf(position);
        }

        withdrawableAssets = priceRouter.getValues(creditAssets, creditBalances, asset);
    }

    function _calculateTotalAssets() internal view returns (uint256 assets) {
        (ERC20[] memory creditAssets, uint256[] memory creditBalances) = _getCreditOrDebtPositionsData(false);
        (ERC20[] memory debtAssets, uint256[] memory debtBalances) = _getCreditOrDebtPositionsData(true);

        assets = priceRouter.getValuesDelta(creditAssets, creditBalances, debtAssets, debtBalances, asset);
    }

    /**
     * @return _positionAssets the assets of the positions
     * @return _positionBalances the balances of the positions
     */
    function _getCreditOrDebtPositionsData(bool _isDebt) internal view returns (ERC20[] memory, uint256[] memory) {
        uint32[] memory _positions = _isDebt ? debtPositions : creditPositions;

        uint256 numOfPositions = _positions.length;
        ERC20[] memory _positionAssets = new ERC20[](numOfPositions);
        uint256[] memory _positionBalances = new uint256[](numOfPositions);

        for (uint256 i; i < numOfPositions; ++i) {
            uint32 position = _positions[i];
            // If the balance is zero there is no point to query the asset since a zero balance has zero value.
            if ((_positionBalances[i] = _balanceOf(position)) == 0) continue;
            _positionAssets[i] = _assetOf(position);
        }

        return (_positionAssets, _positionBalances);
    }

    /**
     * @notice The total amount of assets in the fund.
     * @dev EIP4626 states totalAssets needs to be inclusive of fees.
     * Since performance fees mint shares, total assets remains unchanged,
     * so this implementation is inclusive of fees even though it does not explicitly show it.
     * @dev EIP4626 states totalAssets must not revert, but it is possible for `totalAssets` to revert
     * so it does NOT conform to ERC4626 standards.
     * @dev Run a re-entrancy check because totalAssets can be wrong if re-entering from deposit/withdraws.
     */
    function totalAssets() public view override returns (uint256 assets) {
        _whenNotPaused();
        _revertWhenReentrant();
        assets = _calculateTotalAssets();
    }

    /**
     * @notice The total amount of withdrawable assets in the fund.
     * @dev Run a re-entrancy check because totalAssetsWithdrawable can be wrong if re-entering from deposit/withdraws.
     */
    function totalAssetsWithdrawable() public view returns (uint256 assets) {
        _whenNotPaused();
        _revertWhenReentrant();
        assets = _calculateTotalWithdrawableAssets();
    }

    /**
     * @notice The amount of assets that the fund would exchange for the amount of shares provided.
     * @dev Use preview functions to get accurate assets.
     * @dev Under estimates assets.
     * @param shares amount of shares to convert
     * @return assets the shares can be exchanged for
     */
    function convertToAssets(uint256 shares) public view override returns (uint256) {
        return previewRedeem(shares);
    }

    /**
     * @notice The amount of shares that the fund would exchange for the amount of assets provided.
     * @dev Use preview functions to get accurate shares.
     * @dev Under estimates shares.
     * @param assets amount of assets to convert
     * @return shares the assets can be exchanged for
     */
    function convertToShares(uint256 assets) public view override returns (uint256 shares) {
        return previewDeposit(assets);
    }

    /**
     * @notice Simulate the effects of minting shares at the current block, given current on-chain conditions.
     * @param shares amount of shares to mint
     * @return assets that will be deposited
     */
    function previewMint(uint256 shares) public view override returns (uint256 assets) {
        (uint256 _totalAssets, uint256 _totalSupply) = _previewTotalAssetsAndTotalSupplyAfterFees(true);
        assets = _previewMint(shares, _totalAssets, _totalSupply);
    }

    /**
     * @notice Simulate the effects of withdrawing assets at the current block, given current on-chain conditions.
     * @param assets amount of assets to withdraw
     * @return shares that will be redeemed
     */
    function previewWithdraw(uint256 assets) public view override returns (uint256 shares) {
        (uint256 _totalAssets, uint256 _totalSupply) = _previewTotalAssetsAndTotalSupplyAfterFees(false);
        shares = _previewWithdraw(assets, _totalAssets, _totalSupply);
    }

    /**
     * @notice Simulate the effects of depositing assets at the current block, given current on-chain conditions.
     * @param assets amount of assets to deposit
     * @return shares that will be minted
     */
    function previewDeposit(uint256 assets) public view override returns (uint256 shares) {
        (uint256 _totalAssets, uint256 _totalSupply) = _previewTotalAssetsAndTotalSupplyAfterFees(true);
        shares = _convertToShares(assets, _totalAssets, _totalSupply);
    }

    /**
     * @notice Simulate the effects of redeeming shares at the current block, given current on-chain conditions.
     * @param shares amount of shares to redeem
     * @return assets that will be returned
     */
    function previewRedeem(uint256 shares) public view override returns (uint256 assets) {
        (uint256 _totalAssets, uint256 _totalSupply) = _previewTotalAssetsAndTotalSupplyAfterFees(false);
        assets = _convertToAssets(shares, _totalAssets, _totalSupply);
    }

    /**
     * @notice Finds the max amount of value an `owner` can remove from the fund.
     * @param owner address of the user to find max value.
     * @param inShares if false, then returns value in terms of assets
     *                 if true then returns value in terms of shares
     */
    function _findMax(address owner, bool inShares) internal view virtual returns (uint256 maxOut) {
        _whenNotPaused();
        // Get amount of assets to withdraw.
        (uint256 _totalAssets, uint256 _totalSupply) = _previewTotalAssetsAndTotalSupplyAfterFees(false);

        uint256 assets = _convertToAssets(balanceOf[owner], _totalAssets, _totalSupply);

        uint256 withdrawable = _calculateTotalWithdrawableAssets();
        maxOut = assets <= withdrawable ? assets : withdrawable;

        if (inShares) maxOut = _convertToShares(maxOut, _totalAssets, _totalSupply);
        // else leave maxOut in terms of assets.
    }

    /**
     * @notice Returns the max amount withdrawable by a user inclusive of performance fees
     * @dev EIP4626 states maxWithdraw must not revert, but it is possible for `totalAssets` to revert
     * so it does NOT conform to ERC4626 standards.
     * @param owner address to check maxWithdraw of.
     * @return the max amount of assets withdrawable by `owner`.
     */
    function maxWithdraw(address owner) public view override returns (uint256) {
        _revertWhenReentrant();
        return _findMax(owner, false);
    }

    /**
     * @notice Returns the max amount shares redeemable by a user
     * @dev EIP4626 states maxRedeem must not revert, but it is possible for `totalAssets` to revert
     * so it does NOT conform to ERC4626 standards.
     * @param owner address to check maxRedeem of.
     * @return the max amount of shares redeemable by `owner`.
     */
    function maxRedeem(address owner) public view override returns (uint256) {
        _revertWhenReentrant();
        return _findMax(owner, true);
    }

    /**
     * @dev Used to more efficiently convert amount of shares to assets using a stored `totalAssets` value.
     */
    function _convertToAssets(
        uint256 shares,
        uint256 _totalAssets,
        uint256 _totalSupply
    ) internal pure returns (uint256 assets) {
        assets = shares.mulDivDown(_totalAssets, _totalSupply);
    }

    /**
     * @dev Used to more efficiently convert amount of assets to shares using a stored `totalAssets` value.
     */
    function _convertToShares(
        uint256 assets,
        uint256 _totalAssets,
        uint256 _totalSupply
    ) internal pure returns (uint256 shares) {
        shares = assets.mulDivDown(_totalSupply, _totalAssets);
    }

    /**
     * @dev Used to more efficiently simulate minting shares using a stored `totalAssets` value.
     */
    function _previewMint(
        uint256 shares,
        uint256 _totalAssets,
        uint256 _totalSupply
    ) internal pure returns (uint256 assets) {
        assets = shares.mulDivUp(_totalAssets, _totalSupply);
    }

    /**
     * @dev Used to more efficiently simulate withdrawing assets using a stored `totalAssets` value.
     */
    function _previewWithdraw(
        uint256 assets,
        uint256 _totalAssets,
        uint256 _totalSupply
    ) internal pure returns (uint256 shares) {
        shares = assets.mulDivUp(_totalSupply, _totalAssets);
    }

    //cap =========================================== AUTOMATION ACTIONS LOGIC ===========================================

    /**
     * Emitted when sender is not approved to call `callOnAdaptor`.
     */
    error Fund__CallerNotApprovedToRebalance();

    /**
     * @notice Emitted when `setAutomationActions` is called.
     */
    event Fund__AutomationActionsUpdated(address indexed newAutomationActions);

    /**
     * @notice The Automation Actions contract that can rebalance this Fund.
     * @dev Set to zero address if not in use.
     */
    address public automationActions;

    /**
     * @notice Set the Automation Actions contract.
     * @param _registryId Registry Id to get the automation action.
     * @param _expectedAutomationActions The registry automation actions differed from the expected automation actions.
     * @dev Callable by the Fund's owner.
     */
    function setAutomationActions(uint256 _registryId, address _expectedAutomationActions) external onlyOwner {
        _checkRegistryAddressAgainstExpected(_registryId, _expectedAutomationActions);
        automationActions = _expectedAutomationActions;
        emit Fund__AutomationActionsUpdated(_expectedAutomationActions);
    }

    // =========================================== ADAPTOR LOGIC ===========================================

    /**
     * @notice Emitted on when the rebalance deviation is changed.
     * @param oldDeviation the old rebalance deviation
     * @param newDeviation the new rebalance deviation
     */
    event RebalanceDeviationChanged(uint256 oldDeviation, uint256 newDeviation);

    /**
     * @notice totalAssets deviated outside the range set by `allowedRebalanceDeviation`.
     * @param assets the total assets in the fund
     * @param min the minimum allowed assets
     * @param max the maximum allowed assets
     */
    error Fund__TotalAssetDeviatedOutsideRange(uint256 assets, uint256 min, uint256 max);

    /**
     * @notice Total shares in a fund changed when they should stay constant.
     * @param current the current amount of total shares
     * @param expected the expected amount of total shares
     */
    error Fund__TotalSharesMustRemainConstant(uint256 current, uint256 expected);

    /**
     * @notice Total shares in a fund changed when they should stay constant.
     * @param requested the requested rebalance  deviation
     * @param max the max rebalance deviation.
     */
    error Fund__InvalidRebalanceDeviation(uint256 requested, uint256 max);

    /**
     * @notice CallOnAdaptor attempted to use an adaptor that is either paused or is not trusted by the Fund.
     * @param adaptor the adaptor address that is paused or not trusted.
     */
    error Fund__CallToAdaptorNotAllowed(address adaptor);

    /**
     * @notice Stores the max possible rebalance deviation for this fund.
     */
    uint256 public constant MAX_REBALANCE_DEVIATION = 0.1e18;

    /**
     * @notice The percent the total assets of a fund may deviate during a `callOnAdaptor`(rebalance) call.
     */
    uint256 public allowedRebalanceDeviation = 0.0003e18;

    /**
     * @notice Allows owner to change this funds rebalance deviation.
     * @param newDeviation the new rebalance deviation value.
     * @dev Callable by the Fund's owner.
     */
    function setRebalanceDeviation(uint256 newDeviation) external onlyOwner {
        if (newDeviation > MAX_REBALANCE_DEVIATION)
            revert Fund__InvalidRebalanceDeviation(newDeviation, MAX_REBALANCE_DEVIATION);

        uint256 oldDeviation = allowedRebalanceDeviation;
        allowedRebalanceDeviation = newDeviation;

        emit RebalanceDeviationChanged(oldDeviation, newDeviation);
    }

    /**
     * @notice Struct used to make calls to adaptors.
     * @param adaptor the address of the adaptor to make calls to
     * @param the abi encoded function calls to make to the `adaptor`
     */
    struct AdaptorCall {
        address adaptor;
        bytes[] callData;
    }

    /**
     * @notice Emitted when adaptor calls are made.
     */
    event AdaptorCalled(address indexed adaptor, bytes data);

    /**
     * @notice Internal helper function that accepts an Adaptor Call array, and makes calls to each adaptor.
     */
    function _makeAdaptorCalls(AdaptorCall[] memory data) internal {
        for (uint256 i; i < data.length; ++i) {
            address adaptor = data[i].adaptor;
            // Revert if adaptor not in catalogue, or adaptor is paused.
            if (!adaptorCatalogue[adaptor]) revert Fund__CallToAdaptorNotAllowed(adaptor);
            for (uint256 j; j < data[i].callData.length; ++j) {
                adaptor.functionDelegateCall(data[i].callData[j]);
                emit AdaptorCalled(adaptor, data[i].callData[j]);
            }
        }
    }

    /**
     * @notice Allows owner or Automation Actions to manage the Fund using arbitrary logic calls to trusted adaptors.
     * @dev There are several safety checks in this function to prevent rebalancers from abusing it.
     *      - `blockExternalReceiver`
     *      - `totalAssets` must not change by much
     *      - `totalShares` must remain constant
     *      - adaptors must be set up to be used with this fund
     * @dev Since `totalAssets` is allowed to deviate slightly, rebalancers could abuse this by sending
     *      multiple `callOnAdaptor` calls rapidly, to gradually change the share price (for example when swapping unfairly).
     *      To mitigate this, a Fund can be limited in the total volume that can be done in a period of time by the Registry.
     * @dev Callable by the Fund's owner, and Automation Actions address.
     */
    function callOnAdaptor(AdaptorCall[] calldata data) external virtual nonReentrant {
        if (msg.sender != owner() && msg.sender != automationActions) revert Fund__CallerNotApprovedToRebalance();
        _whenNotShutdown();
        _whenNotPaused();
        blockExternalReceiver = true;

        // Record `totalAssets` and `totalShares` before making any external calls.
        uint256 minimumAllowedAssets;
        uint256 maximumAllowedAssets;
        uint256 totalShares;
        {
            uint256 assetsBeforeAdaptorCall = _calculateTotalAssets();
            minimumAllowedAssets = assetsBeforeAdaptorCall.mulDivUp((1e18 - allowedRebalanceDeviation), 1e18);
            maximumAllowedAssets = assetsBeforeAdaptorCall.mulDivUp((1e18 + allowedRebalanceDeviation), 1e18);
            totalShares = totalSupply;
        }

        // Run all adaptor calls.
        _makeAdaptorCalls(data);

        // After making every external call, check that the totalAssets has not deviated significantly, and that totalShares is the same.
        uint256 assets = _calculateTotalAssets();
        if (assets < minimumAllowedAssets || assets > maximumAllowedAssets) {
            revert Fund__TotalAssetDeviatedOutsideRange(assets, minimumAllowedAssets, maximumAllowedAssets);
        }
        if (totalShares != totalSupply) revert Fund__TotalSharesMustRemainConstant(totalSupply, totalShares);

        blockExternalReceiver = false;
    }

    // ============================================ LIMITS LOGIC ============================================

    /**
     * @notice Attempted entry would raise totalSupply above Share Supply Cap.
     */
    error Fund__ShareSupplyCapExceeded();

    event ShareSupplyCapChanged(uint192 newShareSupplyCap);

    /**
     * @notice Increases the share supply cap.
     * @dev Callable by the Fund's owner.
     */
    function setShareSupplyCap(uint192 _newShareSupplyCap) public onlyOwner {
        shareSupplyCap = _newShareSupplyCap;
        emit ShareSupplyCapChanged(_newShareSupplyCap);
    }

    /**
     * @notice Total amount of assets that can be deposited for a user.
     * @return assets maximum amount of assets that can be deposited
     */
    function maxDeposit(address) public view override returns (uint256) {
        if (isShutdown) return 0;

        uint192 _cap = shareSupplyCap;
<<<<<<< HEAD
=======
        if (_cap == type(uint192).max) return type(uint256).max;
>>>>>>> 98caa6d6

        (uint256 _totalAssets, uint256 _totalSupply) = _previewTotalAssetsAndTotalSupplyAfterFees(true);

        if (_totalSupply >= _cap) return 0;
        else {
            uint256 shareDelta = _cap - _totalSupply;
            return _convertToAssets(shareDelta, _totalAssets, _totalSupply);
        }
    }

    /**
     * @notice Total amount of shares that can be minted for a user.
     * @return shares maximum amount of shares that can be minted
     */
    function maxMint(address) public view override returns (uint256) {
        if (isShutdown) return 0;

        uint192 _cap = shareSupplyCap;
        uint256 _totalSupply = totalSupply;

        return _totalSupply >= _cap ? 0 : _cap - _totalSupply;
    }

    // ========================================== HELPER FUNCTIONS ==========================================

    /**
     * @dev Deposit into a position according to its position type and update related state.
     * @param position address to deposit funds into
     * @param assets the amount of assets to deposit into the position
     */
    function _depositTo(uint32 position, uint256 assets) internal {
        address adaptor = getPositionData[position].adaptor;
        adaptor.functionDelegateCall(
            abi.encodeWithSelector(
                BaseAdaptor.deposit.selector,
                assets,
                getPositionData[position].adaptorData,
                getPositionData[position].configurationData
            )
        );
    }

    /**
     * @dev Withdraw from a position according to its position type and update related state.
     * @param position address to withdraw funds from
     * @param assets the amount of assets to withdraw from the position
     * @param receiver the address to sent withdrawn assets to
     */
    function _withdrawFrom(uint32 position, uint256 assets, address receiver) internal {
        address adaptor = getPositionData[position].adaptor;
        adaptor.functionDelegateCall(
            abi.encodeWithSelector(
                BaseAdaptor.withdraw.selector,
                assets,
                receiver,
                getPositionData[position].adaptorData,
                getPositionData[position].configurationData
            )
        );
    }

    /**
     * @dev Get the withdrawable balance of a position according to its position type.
     * @param position position to get the withdrawable balance of
     */
    function _withdrawableFrom(uint32 position) internal view returns (uint256) {
        // Debt positions always return 0 for their withdrawable.
        if (getPositionData[position].isDebt) return 0;
        return
            BaseAdaptor(getPositionData[position].adaptor).withdrawableFrom(
                getPositionData[position].adaptorData,
                getPositionData[position].configurationData
            );
    }

    /**
     * @dev Get the balance of a position according to its position type.
     * @dev For ERC4626 position balances, this uses `previewRedeem` as opposed
     *      to `convertToAssets` so that balanceOf ERC4626 positions includes fees taken on withdraw.
     * @param position position to get the balance of
     */
    function _balanceOf(uint32 position) internal view returns (uint256) {
        address adaptor = getPositionData[position].adaptor;
        return BaseAdaptor(adaptor).balanceOf(getPositionData[position].adaptorData);
    }

    /**
     * @dev Get the asset of a position according to its position type.
     * @param position to get the asset of
     */
    function _assetOf(uint32 position) internal view returns (ERC20) {
        address adaptor = getPositionData[position].adaptor;
        return BaseAdaptor(adaptor).assetOf(getPositionData[position].adaptorData);
    }

    /**
     * @notice Attempted to use an address from the registry, but address was not expected.
     */
    error Fund__ExpectedAddressDoesNotMatchActual();

    /**
     * @notice Attempted to set an address to registry Id 0.
     */
    error Fund__SettingValueToRegistryIdZeroIsProhibited();

    /**
     * @notice Verify that `_registryId` in registry corresponds to expected address.
     */
    function _checkRegistryAddressAgainstExpected(uint256 _registryId, address _expected) internal view {
        if (_registryId == 0) revert Fund__SettingValueToRegistryIdZeroIsProhibited();
        if (registry.getAddress(_registryId) != _expected) revert Fund__ExpectedAddressDoesNotMatchActual();
    }

    /**
     * @notice View the amount of assets in each Fund Position.
     */
    function viewPositionBalances()
        external
        view
        returns (ERC20[] memory assets, uint256[] memory balances, bool[] memory isDebt)
    {
        uint256 creditLen = creditPositions.length;
        uint256 debtLen = debtPositions.length;
        uint256 totalLen = creditLen + debtLen;
        assets = new ERC20[](totalLen);
        balances = new uint256[](totalLen);
        isDebt = new bool[](totalLen);
        for (uint256 i; i < creditLen; ++i) {
            assets[i] = _assetOf(creditPositions[i]);
            balances[i] = _balanceOf(creditPositions[i]);
            isDebt[i] = false;
        }

        for (uint256 i; i < debtLen; ++i) {
            // uint256 index;
            uint256 index = i + creditLen;
            assets[index] = _assetOf(debtPositions[i]);
            balances[index] = _balanceOf(debtPositions[i]);
            isDebt[index] = true;
        }
    }
}<|MERGE_RESOLUTION|>--- conflicted
+++ resolved
@@ -395,11 +395,6 @@
      * @notice Remove the position at a given index from the list of positions used by the fund.
      * @dev Callable by the Fund's owner.
      * @param index index at which to remove the position
-<<<<<<< HEAD
-     * @param expectedPositionId id of the position to remove
-     * @dev Callable by Swaap Strategist.
-=======
->>>>>>> 98caa6d6
      */
     function removePosition(uint32 index, uint32 expectedPositionId, bool inDebtArray) external onlyOwner {
         // Get position being removed.
@@ -1366,10 +1361,6 @@
         if (isShutdown) return 0;
 
         uint192 _cap = shareSupplyCap;
-<<<<<<< HEAD
-=======
-        if (_cap == type(uint192).max) return type(uint256).max;
->>>>>>> 98caa6d6
 
         (uint256 _totalAssets, uint256 _totalSupply) = _previewTotalAssetsAndTotalSupplyAfterFees(true);
 
