// SPDX-License-Identifier: Apache-2.0
pragma solidity 0.8.15;

// ========================================== USER ERRORS ===========================================

/**
 * @dev These errors represent invalid user input to functions. Where appropriate, the invalid value
 *      is specified along with constraints. These errors can be resolved by callers updating their
 *      arguments.
 */

/**
 * @notice Attempted an action with zero assets.
 */
error USR_ZeroAssets();

/**
 * @notice Attempted an action with zero shares.
 */
error USR_ZeroShares();

/**
 * @notice Attempted deposit more than the max deposit.
 * @param assets the assets user attempted to deposit
 * @param maxDeposit the max assets that can be deposited
 */
error USR_DepositRestricted(uint256 assets, uint256 maxDeposit);

/**
 * @notice Attempted to transfer more active shares than the user has.
 * @param activeShares amount of shares user has
 * @param attemptedActiveShares amount of shares user tried to transfer
 */
error USR_NotEnoughActiveShares(uint256 activeShares, uint256 attemptedActiveShares);

/**
 * @notice Attempted swap into an asset that is not the current asset of the position.
 * @param assetOut address of the asset attempted to swap to
 * @param currentAsset address of the current asset of position
 */
error USR_InvalidSwap(address assetOut, address currentAsset);

/**
 * @notice Attempted to sweep an asset that is managed by the cellar.
 * @param token address of the token that can't be sweeped
 */
error USR_ProtectedAsset(address token);

/**
 * @notice Attempted rebalance into the same position.
 * @param position address of the position
 */
error USR_SamePosition(address position);

/**
 * @notice Attempted to update the position to one that is not supported by the platform.
 * @param unsupportedPosition address of the unsupported position
 */
error USR_UnsupportedPosition(address unsupportedPosition);

/**
 * @notice Attempted an operation on an untrusted position.
 * @param position address of the position
 */
error USR_UntrustedPosition(address position);

/**
 * @notice Attempted to update a position to an asset that uses an incompatible amount of decimals.
 * @param newDecimals decimals of precision that the new position uses
 * @param maxDecimals maximum decimals of precision for a position to be compatible with the cellar
 */
error USR_TooManyDecimals(uint8 newDecimals, uint8 maxDecimals);

/**
 * @notice Attempted set the cellar's asset to WETH with an asset that is not WETH compatible.
 * @param asset address of the asset that is not WETH compatible
 */
error USR_AssetNotWETH(address asset);

/**
 * @notice User attempted to stake zero amount.
 */
error USR_ZeroDeposit();

/**
 * @notice User attempted to stake an amount smaller than the minimum deposit.
 *
 * @param amount                Amount user attmpted to stake.
 * @param minimumDeposit        The minimum deopsit amount accepted.
 */
error USR_MinimumDeposit(uint256 amount, uint256 minimumDeposit);

/**
 * @notice The specified deposit ID does not exist for the caller.
 *
 * @param depositId             The deposit ID provided for lookup.
 */
error USR_NoDeposit(uint256 depositId);

/**
 * @notice The user is attempting to cancel unbonding for a deposit which is not unbonding.
 *
 * @param depositId             The deposit ID the user attempted to cancel.
 */
error USR_NotUnbonding(uint256 depositId);

/**
 * @notice The user is attempting to unbond a deposit which has already been unbonded.
 *
 * @param depositId             The deposit ID the user attempted to unbond.
 */
error USR_AlreadyUnbonding(uint256 depositId);

/**
 * @notice The user is attempting to unstake a deposit which is still timelocked.
 *
 * @param depositId             The deposit ID the user attempted to unstake.
 */
error USR_StakeLocked(uint256 depositId);

/**
 * @notice The contract owner attempted to update rewards but the new reward rate would cause overflow.
 */
error USR_RewardTooLarge();

/**
 * @notice The reward distributor attempted to update rewards but 0 rewards per epoch.
 *         This can also happen if there is less than 1 wei of rewards per second of the
 *         epoch - due to integer division this will also lead to 0 rewards.
 */
error USR_ZeroRewardsPerEpoch();

/**
 * @notice The caller attempted to stake with a lock value that did not
 *         correspond to a valid staking time.
 *
 * @param lock                  The provided lock value.
 */
error USR_InvalidLockValue(uint256 lock);

/**
<<<<<<< HEAD
 * @notice Attempted to trust a position that had an incompatible underlying asset.
 * @param incompatibleAsset address of the asset is incompatible with the asset of this cellar
 * @param expectedAsset address of the cellar's underlying asset
 */
error USR_IncompatiblePosition(address incompatibleAsset, address expectedAsset);

/**
 * @notice Attempted to add a position that is already being used.
 * @param position address of the position
 */
error USR_PositionAlreadyUsed(address position);

/**
 * @notice Attempted an action on a position that is not being used by the cellar.
 * @param position address of the invalid position
 */
error USR_InvalidPosition(address position);

/**
 * @notice Attempted an action on a position that is required to be empty before the action can be performed.
 * @param position address of the non-empty position
 * @param sharesRemaining amount of shares remaining in the position
 */
error USR_PositionNotEmpty(address position, uint256 sharesRemaining);
=======
 * @notice The caller attempted an signed action with an invalid signature.
 * @param signatureLength length of the signature passed in
 * @param expectedSignatureLength expected length of the signature passed in
 */
error USR_InvalidSignature(uint256 signatureLength, uint256 expectedSignatureLength);
>>>>>>> 6e84f0c0

// ========================================== STATE ERRORS ===========================================

/**
 * @dev These errors represent actions that are being prevented due to current contract state.
 *      These errors do not relate to user input, and may or may not be resolved by other actions
 *      or the progression of time.
 */

/**
 * @notice Attempted action was prevented due to contract being shutdown.
 */
error STATE_ContractShutdown();

/**
 * @notice Attempted to shutdown the contract when it was already shutdown.
 */
error STATE_AlreadyShutdown();

/**
 * @notice The caller attempted to start a reward period, but the contract did not have enough tokens
 *         for the specified amount of rewards.
 *
 * @param rewardBalance         The amount of distributionToken held by the contract.
 * @param reward                The amount of rewards the caller attempted to distribute.
 */
error STATE_RewardsNotFunded(uint256 rewardBalance, uint256 reward);

/**
 * @notice Attempted an operation that is prohibited while yield is still being distributed from the last accrual.
 */
error STATE_AccrualOngoing();

/**
 * @notice The caller attempted to change the epoch length, but current reward epochs were active.
 */
error STATE_RewardsOngoing();

/**
 * @notice The caller attempted to change the next epoch duration, but there are rewards ready.
 */
error STATE_RewardsReady();

/**
 * @notice The caller attempted to deposit stake, but there are no remaining rewards to pay out.
 */
error STATE_NoRewardsLeft();

/**
 * @notice The caller attempted to perform an an emergency unstake, but the contract
 *         is not in emergency mode.
 */
error STATE_NoEmergencyUnstake();

/**
 * @notice The caller attempted to perform an an emergency unstake, but the contract
 *         is not in emergency mode, or the emergency mode does not allow claiming rewards.
 */
error STATE_NoEmergencyClaim();

/**
 * @notice The caller attempted to perform a state-mutating action (e.g. staking or unstaking)
 *         while the contract was paused.
 */
error STATE_ContractPaused();

/**
 * @notice The caller attempted to perform a state-mutating action (e.g. staking or unstaking)
 *         while the contract was killed (placed in emergency mode).
 * @dev    Emergency mode is irreversible.
 */
error STATE_ContractKilled();<|MERGE_RESOLUTION|>--- conflicted
+++ resolved
@@ -139,38 +139,11 @@
 error USR_InvalidLockValue(uint256 lock);
 
 /**
-<<<<<<< HEAD
- * @notice Attempted to trust a position that had an incompatible underlying asset.
- * @param incompatibleAsset address of the asset is incompatible with the asset of this cellar
- * @param expectedAsset address of the cellar's underlying asset
- */
-error USR_IncompatiblePosition(address incompatibleAsset, address expectedAsset);
-
-/**
- * @notice Attempted to add a position that is already being used.
- * @param position address of the position
- */
-error USR_PositionAlreadyUsed(address position);
-
-/**
- * @notice Attempted an action on a position that is not being used by the cellar.
- * @param position address of the invalid position
- */
-error USR_InvalidPosition(address position);
-
-/**
- * @notice Attempted an action on a position that is required to be empty before the action can be performed.
- * @param position address of the non-empty position
- * @param sharesRemaining amount of shares remaining in the position
- */
-error USR_PositionNotEmpty(address position, uint256 sharesRemaining);
-=======
  * @notice The caller attempted an signed action with an invalid signature.
  * @param signatureLength length of the signature passed in
  * @param expectedSignatureLength expected length of the signature passed in
  */
 error USR_InvalidSignature(uint256 signatureLength, uint256 expectedSignatureLength);
->>>>>>> 6e84f0c0
 
 // ========================================== STATE ERRORS ===========================================
 
