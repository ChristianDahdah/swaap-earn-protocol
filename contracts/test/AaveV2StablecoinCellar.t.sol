--- conflicted
+++ resolved
@@ -1094,15 +1094,9 @@
         // Test that reinvested rewards are counted as yield.
         cellar.accrue();
 
-<<<<<<< HEAD
-        assertEq(cellar.totalAssets(), 95e6, "Should have updated total assets after accrual.");
-        assertEq(cellar.totalLocked(), 855e6, "Should have realized gains.");
-        assertEq(cellar.totalBalance(), 950e6, "Should have updated total balance after accrual.");
-=======
         assertApproxEq(cellar.totalAssets(), 9.5e6, 0.1e6, "Should have updated total assets after accrual.");
         assertApproxEq(cellar.totalLocked(), 85.5e6, 0.1e6, "Should have realized gains.");
         assertApproxEq(cellar.totalBalance(), 95e6, 0.1e6, "Should have updated total balance after accrual.");
->>>>>>> 728b1e7f
     }
 
     // =========================================== FEES TESTS ===========================================
