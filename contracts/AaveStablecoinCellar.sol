--- conflicted
+++ resolved
@@ -58,14 +58,8 @@
 
     uint24 public constant POOL_FEE = 3000;
 
-<<<<<<< HEAD
-=======
-    // Aave deposit balances by tokens.
-    mapping(address => uint256) public aaveDepositBalances;
-
     bool public isShutdown;
 
->>>>>>> 22cbfc16
     /**
      * @param _swapRouter Uniswap V3 swap router address
      * @param _lendingPool Aave V2 lending pool address
@@ -111,9 +105,6 @@
     }
 
     /**
-<<<<<<< HEAD
-     * @notice Deposit supported tokens into the cellar.
-=======
      * @notice Pause or disable critical contract functionality in case of an emergency.
      * @param _isShutdown whether or not the cellar should be shutdown
      */
@@ -122,8 +113,7 @@
     }
 
     /**
-     * @dev Deposit supported tokens into the cellar.
->>>>>>> 22cbfc16
+     * @notice Deposit supported tokens into the cellar.
      * @param token address of the supported token to deposit
      * @param assets amount of assets to deposit
      * @param minAssetsIn minimum amount of assets cellar should receive after swap (if applicable)
