--- conflicted
+++ resolved
@@ -63,13 +63,6 @@
         priceRouter = new MockPriceRouter();
         exchange = new MockExchange(priceRouter);
 
-<<<<<<< HEAD
-        // TODO: Remove forked router and related tests, these tests should be in swap router.
-
-        router = new CellarRouter(IUniswapV3Router(address(exchange)), IUniswapV2Router(address(exchange)));
-        forkedRouter = new CellarRouter(IUniswapV3Router(uniV3Router), IUniswapV2Router(uniV2Router));
-=======
->>>>>>> 5f53365f
         swapRouter = new SwapRouter(IUniswapV2Router(address(exchange)), IUniswapV3Router(address(exchange)));
         gravity = new MockGravity();
 
