--- conflicted
+++ resolved
@@ -11,7 +11,7 @@
 import { MockERC4626 } from "src/mocks/MockERC4626.sol";
 import { MockExchange, MockPriceRouter } from "src/mocks/MockExchange.sol";
 import { MockCellar, ERC4626, ERC20 } from "src/mocks/MockCellar.sol";
-import { Registry, PriceRouter, SwapRouter, IGravity } from "src/Registry.sol";
+import { Registry, PriceRouter, SwapRouter, IGravity } from "src/base/Cellar.sol";
 import { MockGravity } from "src/mocks/MockGravity.sol";
 
 import { Test, console } from "@forge-std/Test.sol";
@@ -65,31 +65,14 @@
         priceRouter = new MockPriceRouter();
         exchange = new MockExchange(priceRouter);
 
-<<<<<<< HEAD
         swapRouter = new SwapRouter(IUniswapV2Router(address(exchange)), IUniswapV3Router(address(exchange)));
         realSwapRouter = new SwapRouter(IUniswapV2Router(uniV2Router), IUniswapV3Router(uniV3Router));
         gravity = new MockGravity();
 
-        registry = new Registry(
-            SwapRouter(address(swapRouter)),
-            PriceRouter(address(priceRouter)),
-            IGravity(address(gravity))
-        );
+        registry = new Registry(address(gravity), address(swapRouter), address(priceRouter));
 
         router = new CellarRouter(IUniswapV3Router(address(exchange)), IUniswapV2Router(address(exchange)), registry);
         //forkedRouter = new CellarRouter(IUniswapV3Router(uniV3Router), IUniswapV2Router(uniV2Router), registry);
-=======
-        router = new CellarRouter(
-            IUniswapV3Router(address(exchange)),
-            IUniswapV2Router(address(exchange)),
-            IGravity(address(this))
-        );
-        forkedRouter = new CellarRouter(
-            IUniswapV3Router(uniV3Router),
-            IUniswapV2Router(uniV2Router),
-            IGravity(address(this))
-        );
->>>>>>> ea8e5dce
 
         ABC = new MockERC20("ABC", 18);
         XYZ = new MockERC20("XYZ", 18);
@@ -135,10 +118,6 @@
         );
         vm.label(address(cellar), "cellar");
 
-        // Transfer ownership to this contract for testing.
-        vm.prank(address(registry.gravityBridge()));
-        multiCellar.transferOwnership(address(this));
-
         // Mint enough liquidity to swap router for swaps.
         deal(address(USDC), address(exchange), type(uint224).max);
         deal(address(WETH), address(exchange), type(uint224).max);
@@ -152,7 +131,7 @@
 
     // ======================================= DEPOSIT TESTS =======================================
 
-    function testDepositAndSwapIntoCellar(uint256 assets) external {
+    function testDepositAndSwap(uint256 assets) external {
         assets = bound(assets, 1e18, type(uint72).max);
 
         // Mint liquidity for swap.
@@ -167,7 +146,7 @@
         vm.startPrank(owner);
         XYZ.approve(address(router), assets);
         XYZ.mint(owner, assets);
-        bytes memory swapData = abi.encode(path, assets, 0, address(router));
+        bytes memory swapData = abi.encode(path, assets, 0);
         uint256 shares = router.depositAndSwap(
             Cellar(address(cellar)),
             SwapRouter.Exchange.UNIV2,
@@ -193,11 +172,11 @@
         assertEq(XYZ.balanceOf(owner), 0, "Should have deposited assets from user.");
     }
 
-    function testDepositAndSwapIntoCellarUsingUniswapV2OnMainnet(uint256 assets) external {
+    function testDepositAndSwapUsingUniswapV2OnMainnet(uint256 assets) external {
         // Ignore if not on mainnet.
         if (block.chainid != 1) return;
 
-        registry.setSwapRouter(realSwapRouter); // use the real swap router for this test
+        registry.setAddress(1, address(realSwapRouter)); // use the real swap router for this test
 
         assets = bound(assets, 1e18, type(uint112).max);
 
@@ -210,7 +189,7 @@
         vm.startPrank(owner);
         deal(address(DAI), owner, assets, true);
         DAI.approve(address(router), assets);
-        bytes memory swapData = abi.encode(path, assets, 0, address(router));
+        bytes memory swapData = abi.encode(path, assets, 0);
         uint256 shares = router.depositAndSwap(
             Cellar(address(forkedCellar)),
             SwapRouter.Exchange.UNIV2,
@@ -240,11 +219,12 @@
         assertEq(DAI.balanceOf(owner), 0, "Should have deposited assets from user.");
     }
 
-    function testDepositAndSwapIntoCellarUsingUniswapV3OnMainnet(uint256 assets) external {
+    // TODO: make external
+    function testDepositAndSwapUsingUniswapV3OnMainnet(uint256 assets) external {
         // Ignore if not on mainnet.
         if (block.chainid != 1) return;
 
-        registry.setSwapRouter(realSwapRouter); // use the real swap router for this test
+        registry.setAddress(1, address(realSwapRouter)); // use the real swap router for this test
 
         assets = bound(assets, 1e18, type(uint112).max);
 
@@ -261,7 +241,7 @@
         vm.startPrank(owner);
         deal(address(DAI), owner, assets, true);
         DAI.approve(address(router), assets);
-        bytes memory swapData = abi.encode(path, poolFees, assets, 0, address(router));
+        bytes memory swapData = abi.encode(path, poolFees, assets, 0);
         uint256 shares = router.depositAndSwap(
             Cellar(address(forkedCellar)),
             SwapRouter.Exchange.UNIV3,
@@ -310,7 +290,7 @@
         vm.startPrank(owner);
         XYZ.approve(address(router), assets);
         XYZ.mint(owner, assets);
-        bytes memory swapData = abi.encode(path, assets, 0, address(router));
+        bytes memory swapData = abi.encode(path, assets, 0);
         router.depositAndSwap(Cellar(address(cellar)), SwapRouter.Exchange.UNIV2, swapData, assets, owner, XYZ);
 
         // Assets received by the cellar will be different from the amount of assets a user attempted
@@ -342,7 +322,6 @@
         assertEq(XYZ.balanceOf(owner), assetsReceivedAfterWithdraw, "Should have withdrawn assets to the user.");
     }
 
-<<<<<<< HEAD
     function testWithdrawFromPositionsIntoSingleAssetWTwoSwaps() external {
         multiCellar.depositIntoPosition(address(wethCLR), 1e18);
         multiCellar.depositIntoPosition(address(wbtcCLR), 1e8);
@@ -374,8 +353,8 @@
         exchanges[0] = SwapRouter.Exchange.UNIV2;
         exchanges[1] = SwapRouter.Exchange.UNIV2;
         bytes[] memory swapData = new bytes[](2);
-        swapData[0] = abi.encode(paths[0], 1e18, 0, address(this));
-        swapData[1] = abi.encode(paths[1], 1e8, 0, address(this));
+        swapData[0] = abi.encode(paths[0], 1e18, 0);
+        swapData[1] = abi.encode(paths[1], 1e8, 0);
 
         router.withdrawFromPositionsAndSwap(multiCellar, exchanges, swapData, assets, address(this));
 
@@ -467,19 +446,5 @@
         router.withdrawFromPositionsAndSwap(multiCellar, exchanges, swapData, assets, address(this));
 
         assertEq(USDC.balanceOf(address(this)), 30_400e6, "Did not recieve expected assets");
-=======
-    // ======================================= SWEEP TESTS =======================================
-
-    function testSweep(uint256 assets) external {
-        assets = bound(assets, 1e18, type(uint72).max);
-
-        XYZ.mint(address(this), assets);
-        XYZ.transfer(address(router), assets);
-
-        router.sweep(XYZ, address(this), assets);
-
-        assertEq(XYZ.balanceOf(address(this)), assets, "Should have sweeped assets to specified address.");
-        assertEq(XYZ.balanceOf(address(router)), 0, "Should have sweeped assets from the router.");
->>>>>>> ea8e5dce
     }
 }